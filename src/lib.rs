// Main module for the command line interface
//
// We try to adhere to the Command Line Interface Guidelines
// https://clig.dev/#arguments-and-flags
// https://clig.dev/#subcommands
//
use crate::config::{ResolvedConfig, SetupConfigResult};
use crate::indexer::{IndexError, Progress};
use crate::patcher::patch_vbs_file;
use base64::Engine;
use clap::builder::Str;
use clap::{arg, Arg, ArgMatches, Command};
use colored::Colorize;
use console::Emoji;
use git_version::git_version;
use indicatif::{ProgressBar, ProgressDrawTarget, ProgressStyle};
use pinmame_nvram::dips::get_all_dip_switches;
use std::error::Error;
use std::ffi::OsStr;
use std::fmt::Display;
use std::fs::{metadata, File, OpenOptions};
use std::io;
use std::io::{BufReader, BufWriter, Read, Write};
use std::path::{Path, PathBuf};
use std::process::{exit, ExitCode};
use vpin::directb2s::read;
use vpin::vpx;
use vpin::vpx::jsonmodel::{game_data_to_json, info_to_json};
use vpin::vpx::{expanded, extractvbs, importvbs, tableinfo, verify, ExtractResult, VerifyResult};

pub mod config;
pub mod fixprint;
mod frontend;
mod guifrontend;
pub mod indexer;
pub mod patcher;

// see https://github.com/fusion-engineering/rust-git-version/issues/21
const GIT_VERSION: &str = git_version!(args = ["--tags", "--always", "--dirty=-modified"]);

const OK: Emoji = Emoji("✅", "[launch]");
const NOK: Emoji = Emoji("❌", "[crash]");

const CMD_FRONTEND: &str = "frontend";
const CMD_GUI_FRONTEND: &str = "gui";
const CMD_DIFF: &str = "diff";
const CMD_EXTRACT: &str = "extract";
const CMD_ASSEMBLE: &str = "assemble";
const CMD_EXTRACT_VBS: &str = "extractvbs";
const CMD_IMPORT_VBS: &str = "importvbs";
const CMD_PATCH: &str = "patch";
const CMD_VERIFY: &str = "verify";
const CMD_NEW: &str = "new";

const CMD_LS: &str = "ls";

const CMD_SIMPLE_FRONTEND: &str = "simplefrontend";

const CMD_CONFIG: &str = "config";
const CMD_CONFIG_SETUP: &str = "setup";
const CMD_CONFIG_PATH: &str = "path";
const CMD_CONFIG_SHOW: &str = "show";
const CMD_CONFIG_CLEAR: &str = "clear";
const CMD_CONFIG_EDIT: &str = "edit";

const CMD_SCRIPT: &str = "script";
const CMD_SCRIPT_SHOW: &str = "show";
const CMD_SCRIPT_EXTRACT: &str = "extract";
const CMD_SCRIPT_IMPORT: &str = "import";
const CMD_SCRIPT_PATCH: &str = "patch";
const CMD_SCRIPT_EDIT: &str = "edit";
const CMD_SCRIPT_DIFF: &str = "diff";

const CMD_INFO: &str = "info";
const CMD_INFO_SHOW: &str = "show";
const CMD_INFO_EXTRACT: &str = "extract";
const CMD_INFO_IMPORT: &str = "import";
const CMD_INFO_EDIT: &str = "edit";
const CMD_INFO_DIFF: &str = "diff";

const CMD_IMAGES: &str = "images";
const CMD_IMAGES_WEBP: &str = "webp";

const CMD_GAMEDATA: &str = "gamedata";
const CMD_GAMEDATA_SHOW: &str = "show";

const CMD_DIPSWITCHES: &str = "dipswitches";
const CMD_DIPSWITCHES_SHOW: &str = "show";

const CMD_ROMNAME: &str = "romname";

pub struct ProgressBarProgress {
    pb: ProgressBar,
}

impl ProgressBarProgress {
    fn new(pb: ProgressBar) -> Self {
        Self { pb }
    }
}

impl Progress for ProgressBarProgress {
    fn set_length(&self, len: u64) {
        if len > 0 {
            self.pb.set_draw_target(ProgressDrawTarget::stdout());
        } else {
            self.pb.set_draw_target(ProgressDrawTarget::hidden());
        }
        self.pb.set_length(len)
    }
    fn set_position(&self, pos: u64) {
        self.pb.set_position(pos)
    }
    fn finish_and_clear(&self) {
        self.pb.finish_and_clear()
    }
}

pub fn run() -> io::Result<ExitCode> {
    let command = build_command();
    let matches = command.get_matches_from(wild::args());
    handle_command(matches)
}

fn handle_command(matches: ArgMatches) -> io::Result<ExitCode> {
    match matches.subcommand() {
        Some((CMD_INFO, sub_matches)) => match sub_matches.subcommand() {
            Some((CMD_INFO_SHOW, sub_matches)) => {
                let path = sub_matches.get_one::<String>("VPXPATH").map(|s| s.as_str());
                let path = path.unwrap_or("");
                let expanded_path = expand_path_exists(path)?;
                println!("showing info for {}", expanded_path.display())?;
                let info = info_gather(&expanded_path)?;
                println!("{}", info)?;
                Ok(ExitCode::SUCCESS)
            }
            Some((CMD_INFO_EXTRACT, sub_matches)) => {
                let path = sub_matches.get_one::<String>("VPXPATH").map(|s| s.as_str());
                let path = path.unwrap_or("");
                let expanded_path = expand_path_exists(path)?;
                println!("extracting info for {}", expanded_path.display())?;
                info_extract(&expanded_path)
            }
            Some((CMD_INFO_IMPORT, sub_matches)) => {
                let path = sub_matches.get_one::<String>("VPXPATH").map(|s| s.as_str());
                let path = path.unwrap_or("");
                let expanded_path = expand_path_exists(path)?;
                println!("importing info for {}", expanded_path.display())?;
                info_import(&expanded_path)
            }
            Some((CMD_INFO_EDIT, sub_matches)) => {
                let path = sub_matches.get_one::<String>("VPXPATH").map(|s| s.as_str());
                let path = path.unwrap_or("");
                let expanded_path = expand_path_exists(path)?;
                let loaded_config = config::load_config()?;
                let config = loaded_config.as_ref().map(|c| &c.1);
                println!("editing info for {}", expanded_path.display())?;
                info_edit(&expanded_path, config)?;
                Ok(ExitCode::SUCCESS)
            }
            Some((CMD_INFO_DIFF, sub_matches)) => {
                let path = sub_matches.get_one::<String>("VPXPATH").map(|s| s.as_str());
                let path = path.unwrap_or("");
                let expanded_path = expand_path_exists(path)?;
                println!("diffing info for {}", expanded_path.display())?;
                let diff = info_diff(&expanded_path)?;
                println!("{}", diff)?;
                Ok(ExitCode::SUCCESS)
            }
            _ => unreachable!(),
        },
        Some((CMD_DIFF, sub_matches)) => {
            // TODO this should diff more than only the script
            let path = sub_matches.get_one::<String>("VPXPATH").map(|s| s.as_str());
            let path = path.unwrap_or("");
            let expanded_path = expand_path_exists(path)?;
            match script_diff(expanded_path) {
                Ok(output) => {
                    println!("{}", output)?;
                    Ok(ExitCode::SUCCESS)
                }
                Err(e) => {
                    let warning = format!("Error running diff: {}", e).red();
                    println!("{}", warning)?;
                    Ok(ExitCode::FAILURE)
                }
            }
        }
        Some((CMD_FRONTEND, _sub_matches)) => {
            let (config_path, config) = config::load_or_setup_config()?;
            println!("Using config file {}", config_path.display())?;
            let roms = indexer::find_roms(config.global_pinmame_rom_folder())?;
            if roms.is_empty() {
                let warning = format!(
                    "No roms found in {}",
                    config.global_pinmame_rom_folder().display()
                )
                .yellow();
                eprintln!("{}", warning)?;
            } else {
                println!(
                    "Found {} roms in {}",
                    roms.len(),
                    config.global_pinmame_rom_folder().display()
                )?;
            }
            match frontend::frontend_index(&config, true, vec![]) {
                Ok(tables) if tables.is_empty() => {
                    let warning =
                        format!("No tables found in {}", config.tables_folder.display()).red();
                    eprintln!("{}", warning)?;
                    Ok(ExitCode::FAILURE)
                }
                Ok(vpx_files_with_tableinfo) => {
                    let vpinball_executable = &config.vpx_executable;
                    frontend::frontend(
                        &config,
                        vpx_files_with_tableinfo,
                        &roms,
                        vpinball_executable,
                    );
                    Ok(ExitCode::SUCCESS)
                }
                Err(IndexError::FolderDoesNotExist(path)) => {
                    let warning = format!(
                        "Configured tables folder does not exist: {}",
                        path.display()
                    )
                    .red();
                    eprintln!("{}", warning)?;
                    Ok(ExitCode::FAILURE)
                }
                Err(IndexError::IoError(e)) => {
                    let warning = format!("Error running frontend: {}", e).red();
                    eprintln!("{}", warning)?;
                    Ok(ExitCode::FAILURE)
                }
            }
        }
        Some((CMD_SIMPLE_FRONTEND, _sub_matches)) => {
            let (config_path, config) = config::load_or_setup_config()?;
            println!("Using config file {}", config_path.display())?;
            let roms = indexer::find_roms(config.global_pinmame_rom_folder())?;
            if roms.is_empty() {
                let warning = format!(
                    "No roms found in {}",
                    config.global_pinmame_rom_folder().display()
                )
                .yellow();
                eprintln!("{}", warning)?;
            } else {
                println!(
                    "Found {} roms in {}",
                    roms.len(),
                    config.global_pinmame_rom_folder().display()
                )?;
            }
            match frontend::frontend_index(&config, true, vec![]) {
                Ok(tables) if tables.is_empty() => {
                    let warning =
                        format!("No tables found in {}", config.tables_folder.display()).red();
                    eprintln!("{}", warning)?;
                    Ok(ExitCode::FAILURE)
                }
                Ok(vpx_files_with_tableinfo) => {
                    let vpinball_executable = &config.vpx_executable;
                    frontend::frontend(
                        &config,
                        vpx_files_with_tableinfo,
                        &roms,
                        vpinball_executable,
                    );
                    Ok(ExitCode::SUCCESS)
                }
                Err(IndexError::FolderDoesNotExist(path)) => {
                    let warning = format!(
                        "Configured tables folder does not exist: {}",
                        path.display()
                    )
                    .red();
                    eprintln!("{}", warning)?;
                    Ok(ExitCode::FAILURE)
                }
                Err(IndexError::IoError(e)) => {
                    let warning = format!("Error running frontend: {}", e).red();
                    eprintln!("{}", warning)?;
                    Ok(ExitCode::FAILURE)
                }
            }
        }
        Some((CMD_GUI_FRONTEND, _sub_matches)) => {
            let (config_path, config) = config::load_or_setup_config()?;
            println!("Using config file {}", config_path.display())?;
            let roms = indexer::find_roms(config.global_pinmame_rom_folder())?;
            if roms.is_empty() {
                let warning = format!(
                    "No roms found in {}",
                    config.global_pinmame_rom_folder().display()
                )
                .yellow();
                eprintln!("{}", warning)?;
            } else {
                println!(
                    "Found {} roms in {}",
                    roms.len(),
                    config.global_pinmame_rom_folder().display()
                )?;
            }
            match frontend::frontend_index(&config, true, vec![]) {
                Ok(tables) if tables.is_empty() => {
                    let warning =
                        format!("No tables found in {}", config.tables_folder.display()).red();
                    eprintln!("{}", warning)?;
                    Ok(ExitCode::FAILURE)
                }
                Ok(vpx_files_with_tableinfo) => {
                    guifrontend::guifrontend(config.clone(), vpx_files_with_tableinfo);
                    Ok(ExitCode::SUCCESS)
                }
                Err(IndexError::FolderDoesNotExist(path)) => {
                    let warning = format!(
                        "Configured tables folder does not exist: {}",
                        path.display()
                    )
                    .red();
                    eprintln!("{}", warning)?;
                    Ok(ExitCode::FAILURE)
                }
                Err(IndexError::IoError(e)) => {
                    let warning = format!("Error running frontend: {}", e).red();
                    eprintln!("{}", warning)?;
                    Ok(ExitCode::FAILURE)
                }
            }
        }

        Some(("index", sub_matches)) => {
            let recursive = sub_matches.get_flag("RECURSIVE");
            let path = sub_matches
                .get_one::<String>("VPXROOTPATH")
                .map(|s| s.as_str());

            let (tables_folder_path, tables_index_path) = match path {
                Some(path) => {
                    let tables_path = expand_path_exists(path)?;
                    let tables_index_path = config::tables_index_path(&tables_path);
                    (tables_path, tables_index_path)
                }
                None => match config::load_config().unwrap() {
                    Some((config_path, config)) => {
                        println!("Using config file {}", config_path.display())?;
                        (config.tables_folder, config.tables_index_path)
                    }
                    None => {
                        eprintln!("No VPXROOTPATH provided up and no config file found")?;
                        exit(1);
                    }
                },
            };
            let pb = ProgressBar::hidden();
            pb.set_style(
                ProgressStyle::with_template(
                    "{spinner:.green} [{bar:.cyan/blue}] {pos}/{human_len} ({eta})",
                )
                .unwrap(),
            );
            let progress = ProgressBarProgress::new(pb);
            let index = indexer::index_folder(
                recursive,
                &tables_folder_path,
                &tables_index_path,
                &progress,
                vec![],
            )
            .unwrap();
            progress.finish_and_clear();
            println!(
                "Indexed {} vpx files into {}",
                index.len(),
                &tables_index_path.display()
            )?;
            Ok(ExitCode::SUCCESS)
        }
        Some((CMD_SCRIPT, sub_matches)) => match sub_matches.subcommand() {
            Some((CMD_SCRIPT_SHOW, sub_matches)) => {
                let path = sub_matches
                    .get_one::<String>("VPXPATH")
                    .map(|s| s.as_str())
                    .unwrap_or_default();

                let expanded_path = expand_path_exists(path)?;
                let mut vpx_file = vpx::open(expanded_path)?;
                let game_data = vpx_file.read_gamedata()?;
                let code = game_data.code.string;

                println!("{}", code)?;
                Ok(ExitCode::SUCCESS)
            }
            Some((CMD_SCRIPT_EXTRACT, sub_matches)) => handle_extractvbs(sub_matches),
            Some((CMD_SCRIPT_IMPORT, sub_matches)) => {
                let path = sub_matches
                    .get_one::<String>("VPXPATH")
                    .map(|s| s.as_str())
                    .unwrap_or_default();

                let vbs_path_opt = sub_matches.get_one::<String>("VBSPATH").map(|s| {
                    let path = s.as_str();
                    expand_path(path)
                });

                let expanded_path = expand_path_exists(path)?;
                match importvbs(&expanded_path, vbs_path_opt) {
                    Ok(vbs_path) => {
                        println!("IMPORTED {}", vbs_path.display())?;
                        Ok(ExitCode::SUCCESS)
                    }
                    Err(e) => {
                        let warning = format!("Error importing vbs: {}", e).red();
                        eprintln!("{}", warning)?;
                        Ok(ExitCode::FAILURE)
                    }
                }
            }
            Some((CMD_SCRIPT_EDIT, sub_matches)) => {
                let path = sub_matches
                    .get_one::<String>("VPXPATH")
                    .map(|s| s.as_str())
                    .unwrap_or_default();

                let expanded_vpx_path = expand_path_exists(path)?;

                let loaded_config = config::load_config()?;
                let config = loaded_config.as_ref().map(|c| &c.1);
                let vbs_path = vpx::vbs_path_for(&expanded_vpx_path);
                if vbs_path.exists() {
                    open_or_fail(&vbs_path, config)
                } else {
                    extractvbs(&expanded_vpx_path, None, false)?;
                    open_or_fail(&vbs_path, config)
                }
            }
            Some((CMD_SCRIPT_DIFF, sub_matches)) => {
                let path = sub_matches
                    .get_one::<String>("VPXPATH")
                    .map(|s| s.as_str())
                    .unwrap_or_default();

                let expanded_path = expand_path_exists(path)?;
                let diff = script_diff(expanded_path)?;
                println!("{}", diff)?;
                Ok(ExitCode::SUCCESS)
            }
            Some((CMD_SCRIPT_PATCH, sub_matches)) => {
                let path = sub_matches
                    .get_one::<String>("VPXPATH")
                    .map(|s| s.as_str())
                    .unwrap_or_default();

                let expanded_path = expand_path_exists(path)?;
                let vbs_path = match extractvbs(&expanded_path, None, false) {
                    Ok(ExtractResult::Existed(vbs_path)) => {
                        let warning =
                            format!("EXISTED {}", vbs_path.display()).truecolor(255, 125, 0);
                        println!("{}", warning)?;
                        vbs_path
                    }
                    Ok(ExtractResult::Extracted(vbs_path)) => {
                        println!("CREATED {}", vbs_path.display())?;
                        vbs_path
                    }
                    Err(e) => return fail_with_error("Error extracting vbs", e),
                };

                let applied = patch_vbs_file(&vbs_path)?;
                if applied.is_empty() {
                    println!("No patches applied")?;
                } else {
                    applied
                        .iter()
                        .try_for_each(|patch| println!("Applied patch: {}", patch))?;
                }
                Ok(ExitCode::SUCCESS)
            }
            _ => unreachable!(),
        },
        Some((CMD_LS, sub_matches)) => {
            let path = sub_matches
                .get_one::<String>("VPXPATH")
                .map(|s| s.as_str())
                .unwrap_or_default();

            let expanded_path = expand_path_exists(path)?;
            ls(&expanded_path)?;
            Ok(ExitCode::SUCCESS)
        }
        Some((CMD_EXTRACT, sub_matches)) => {
            let force = sub_matches.get_flag("FORCE");
            let paths: Vec<&str> = sub_matches
                .get_many::<String>("VPXPATH")
                .unwrap_or_default()
                .map(|v| v.as_str())
                .collect();
            paths.iter().try_for_each(|path| {
                let expanded_path = expand_path_exists(path)?;
                let ext = expanded_path.extension().map(|e| e.to_ascii_lowercase());
                match ext {
                    Some(ext) if ext == "directb2s" => {
                        println!("extracting from {}", expanded_path.display())?;
                        extract_directb2s(&expanded_path)?;
                        Ok(())
                    }
                    Some(ext) if ext == "vpx" => {
                        println!("extracting from {}", expanded_path.display())?;
                        extract(expanded_path.as_ref(), force)?;
                        Ok(())
                    }
                    _ => Err(io::Error::new(
                        io::ErrorKind::InvalidInput,
                        format!("Unknown file type: {}", expanded_path.display()),
                    )),
                }
            })?;
            Ok(ExitCode::SUCCESS)
        }
        Some((CMD_ASSEMBLE, sub_matches)) => {
            let force = sub_matches.get_flag("FORCE");
            let dir_path = sub_matches
                .get_one::<String>("DIRPATH")
                .map(|s| s.as_str())
                .unwrap_or_default();
            let vpx_path_arg = sub_matches.get_one::<String>("VPXPATH").map(|s| s.as_str());
            let expanded_dir_path = expand_path_exists(dir_path)?;
            let vpx_path = match vpx_path_arg {
                Some(path) => expand_path(path),
                None => {
                    let file_name = match expanded_dir_path.file_name() {
                        Some(name) => format!("{}.vpx", name.to_string_lossy()),
                        None => {
                            return Err(io::Error::new(
                                io::ErrorKind::InvalidInput,
                                "Invalid directory path",
                            ))
                        }
                    };
                    expanded_dir_path.with_file_name(file_name)
                }
            };
            if vpx_path.exists() {
                if force {
                    std::fs::remove_file(&vpx_path)?;
                } else {
                    let confirmed = confirm(
                        format!("\"{}\" already exists.", vpx_path.display()),
                        "Do you want to overwrite it?".to_string(),
                    )?;
                    if !confirmed {
                        println!("Aborted")?;
                        return Ok(ExitCode::SUCCESS);
                    }
                    std::fs::remove_file(&vpx_path)?;
                }
            }
            let result = {
                let vpx = expanded::read(&expanded_dir_path)?;
                vpx::write(&vpx_path, &vpx)
            };
            match result {
                Ok(_) => {
                    println!("Successfully assembled to {}", vpx_path.display())?;
                    Ok(ExitCode::SUCCESS)
                }
                Err(e) => {
                    println!("Failed to assemble: {}", e)?;
                    Ok(ExitCode::FAILURE)
                }
            }
        }
        Some((CMD_EXTRACT_VBS, sub_matches)) => handle_extractvbs(sub_matches),
        Some((CMD_IMPORT_VBS, sub_matches)) => {
            let path: &str = sub_matches.get_one::<String>("VPXPATH").unwrap().as_str();
            let expanded_path = expand_path_exists(path)?;
            match importvbs(&expanded_path, None) {
                Ok(vbs_path) => {
                    println!("IMPORTED {}", vbs_path.display())?;
                    Ok(ExitCode::SUCCESS)
                }
                Err(e) => {
                    let warning = format!("Error importing vbs: {}", e).red();
                    eprintln!("{}", warning)?;
                    Ok(ExitCode::FAILURE)
                }
            }
        }
        Some((CMD_PATCH, sub_matches)) => {
            let vpx_path = sub_matches
                .get_one::<String>("VPXPATH")
                .map(|s| Path::new(OsStr::new(s)))
                .expect("VPXPATH is required");
            let patch_path = sub_matches
                .get_one::<String>("PATCHPATH")
                .map(|s| Path::new(OsStr::new(s)))
                .expect("PATCHPATH is required");
            let patched_vpx_path = sub_matches
                .get_one::<String>("OUTVPXPATH")
                .map(PathBuf::from)
                .unwrap_or_else(|| vpx_path.with_extension("patched.vpx"));

            if !vpx_path.exists() {
                return Err(io::Error::new(
                    io::ErrorKind::NotFound,
                    format!("VPXPATH not found: {}", vpx_path.display()),
                ));
            }
            if !patch_path.exists() {
                return Err(io::Error::new(
                    io::ErrorKind::NotFound,
                    format!("PATCHPATH not found: {}", patch_path.display()),
                ));
            }
            if patched_vpx_path.exists() {
                return Err(io::Error::new(
                    io::ErrorKind::AlreadyExists,
                    format!("OUTVPXPATH already exists: {}", patched_vpx_path.display()),
                ));
            }
            let vpx_file = File::open(vpx_path)?;
            let patch_file = File::open(patch_path)?;
            let patched_vpx_file = File::create(patched_vpx_path)?;

            let mut vpx_reader = BufReader::new(vpx_file);
            let mut patch_reader = BufReader::new(patch_file);
            let mut patched_vpx_writer = BufWriter::new(patched_vpx_file);

            jojodiff::patch(&mut vpx_reader, &mut patch_reader, &mut patched_vpx_writer)?;

            patched_vpx_writer.flush()?;

            Ok(ExitCode::SUCCESS)
        }

        Some((CMD_VERIFY, sub_matches)) => {
            let paths: Vec<&str> = sub_matches
                .get_many::<String>("VPXPATH")
                .unwrap_or_default()
                .map(|v| v.as_str())
                .collect::<Vec<_>>();
            for path in paths {
                let expanded_path = expand_path_exists(path)?;
                match verify(&expanded_path) {
                    VerifyResult::Ok(vbs_path) => {
                        println!("{OK} {}", vbs_path.display())?;
                    }
                    VerifyResult::Failed(vbs_path, msg) => {
                        let warning =
                            format!("{NOK} {} {}", vbs_path.display(), msg).truecolor(255, 125, 0);
                        eprintln!("{}", warning)?;
                    }
                }
            }
            Ok(ExitCode::SUCCESS)
        }
        Some((CMD_NEW, sub_matches)) => {
            let path = {
                let this = sub_matches.get_one::<String>("VPXPATH").map(|v| v.as_str());
                match this {
                    Some(x) => x,
                    None => unreachable!("VPXPATH is required"),
                }
            };

            let expanded_path = shellexpand::tilde(path);
            println!("creating new vpx file at {}", expanded_path)?;
            new(expanded_path.as_ref())?;
            Ok(ExitCode::SUCCESS)
        }
        Some((CMD_CONFIG, sub_matches)) => match sub_matches.subcommand() {
            Some((CMD_CONFIG_SETUP, _)) => match config::setup_config() {
                Ok(SetupConfigResult::Configured(config_path)) => {
                    println!("Created config file {}", config_path.display())?;
                    Ok(ExitCode::SUCCESS)
                }
                Ok(SetupConfigResult::Existing(config_path)) => {
                    println!(
                        "Config file already exists at \"{}\"",
                        config_path.display()
                    )?;
                    Ok(ExitCode::SUCCESS)
                }
                Err(e) => {
                    eprintln!("Failed to create config file: {}", e)?;
                    Ok(ExitCode::FAILURE)
                }
            },
            Some((CMD_CONFIG_PATH, _)) => match config::config_path() {
                Some(config_path) => {
                    println!("{}", config_path.display())?;
                    Ok(ExitCode::SUCCESS)
                }
                None => {
                    eprintln!("No config file found")?;
                    Ok(ExitCode::FAILURE)
                }
            },
            Some((CMD_CONFIG_SHOW, _)) => match config::config_path() {
                Some(config_path) => {
                    let mut file = File::open(config_path).unwrap();
                    let mut text = String::new();
                    file.read_to_string(&mut text).unwrap();
                    println!("{}", text)?;
                    Ok(ExitCode::SUCCESS)
                }
                None => {
                    eprintln!("No config file found")?;
                    Ok(ExitCode::FAILURE)
                }
            },
            Some((CMD_CONFIG_CLEAR, _)) => match config::clear_config() {
                Ok(Some(config_path)) => {
                    println!("Cleared config file {}", config_path.display())?;
                    Ok(ExitCode::SUCCESS)
                }
                Ok(None) => {
                    println!("No config file found")?;
                    Ok(ExitCode::SUCCESS)
                }
                Err(e) => fail_with_error("Failed to clear config file: {}", e),
            },
            Some((CMD_CONFIG_EDIT, _)) => match config::config_path() {
                Some(config_path) => {
                    let loaded_config = config::load_config()?;
                    let config = loaded_config.as_ref().map(|c| &c.1);
                    open_editor(config_path, config)?;
                    Ok(ExitCode::SUCCESS)
                }
                None => fail("No config file found"),
            },
            _ => unreachable!(),
        },
        Some((CMD_IMAGES, sub_matches)) => match sub_matches.subcommand() {
            Some((CMD_IMAGES_WEBP, sub_matches)) => {
                let path = sub_matches
                    .get_one::<String>("VPXPATH")
                    .map(|s| s.as_str())
                    .unwrap_or_default();
                let expanded_path = expand_path_exists(path)?;
                let mut vpx_file = vpx::open_rw(&expanded_path)?;
                let images = vpx_file.images_to_webp()?;
                if !images.is_empty() {
                    for image in images.iter() {
                        println!(
                            "Updated {} from {} to {}",
                            image.name, image.old_extension, image.new_extension
                        )?;
                    }
                    println!("Compacting vpx file")?;
                    vpx::compact(&expanded_path)?;
                } else {
                    println!("No images to update")?;
                }
                Ok(ExitCode::SUCCESS)
            }
            _ => unreachable!(),
        },
        Some((CMD_GAMEDATA, sub_matches)) => match sub_matches.subcommand() {
            Some((CMD_GAMEDATA_SHOW, sub_matches)) => {
                let path = sub_matches
                    .get_one::<String>("VPXPATH")
                    .map(|s| s.as_str())
                    .unwrap_or_default();
                let expanded_path = expand_path_exists(path)?;
                let mut vpx_file = vpx::open(expanded_path)?;
                let game_data = vpx_file.read_gamedata()?;
                let json = game_data_to_json(&game_data);
                let pretty = serde_json::to_string_pretty(&json)?;
                println!("{}", pretty)?;
                Ok(ExitCode::SUCCESS)
            }
            _ => unreachable!(),
        },
        Some((CMD_DIPSWITCHES, sub_matches)) => match sub_matches.subcommand() {
            Some((CMD_DIPSWITCHES_SHOW, sub_matches)) => {
                let path = sub_matches
                    .get_one::<String>("NVRAMPATH")
                    .map(|s| s.as_str())
                    .unwrap_or_default();
                let expanded_path = expand_path_exists(path)?;
                let summary = show_dip_switches(&expanded_path)?;
                println!("{}", summary)?;
                Ok(ExitCode::SUCCESS)
            }
            _ => unreachable!(),
        },
        Some((CMD_ROMNAME, sub_matches)) => {
            let path = sub_matches
                .get_one::<String>("VPXPATH")
                .map(|s| s.as_str())
                .unwrap_or_default();
            let expanded_path = expand_path_exists(path)?;
            if let Some(rom_name) = indexer::get_romname_from_vpx(&expanded_path)? {
                println!("{rom_name}")?;
            }
            Ok(ExitCode::SUCCESS)
        }
        _ => unreachable!(), // If all subcommands are defined above, anything else is unreachable!()
    }
}

fn build_command() -> Command {
    // to allow for non-static strings in clap
    // I had to enable the "string" module
    // is this considered a bad idea?
    Command::new("vpxtool")
        .version(GIT_VERSION)
        .author("Francis DB")
        .about("Extracts and assembles vpx files")
        .arg_required_else_help(true)
        .before_help(format!("Vpxtool {GIT_VERSION}"))
        .subcommand(
            Command::new(CMD_INFO)
                .subcommand_required(true)
                .about("Vpx table info related commands")
                .subcommand(
                    Command::new(CMD_INFO_SHOW)
                        .about("Show information for a vpx file")
                        .arg(
                            arg!(<VPXPATH> "The path to the vpx file")
                                .required(true),
                        ),
                )
                .subcommand(
                    Command::new(CMD_INFO_EXTRACT)
                        .about("Extract information from a vpx file")
                        .arg(
                            arg!(<VPXPATH> "The path to the vpx file")
                                .required(true),
                        ),
                )
                .subcommand(
                    Command::new(CMD_INFO_IMPORT)
                        .about("Import information into a vpx file")
                        .arg(
                            arg!(<VPXPATH> "The path to the vpx file")
                                .required(true),
                        ),
                )
                .subcommand(
                    Command::new(CMD_INFO_EDIT)
                        .about("Edit information for a vpx file")
                        .long_about("Extracts the information from the vpx file into a json file, and opens it in the default editor.")
                        .arg(
                            arg!(<VPXPATH> "The path to the vpx file")
                                .required(true),
                        ),
                )
                .subcommand(
                    Command::new(CMD_INFO_DIFF)
                        .about("Prints out a diff between the info in the vpx and the sidecar json")
                        .arg(
                            arg!(<VPXPATH> "The path to the vpx file")
                                .required(true),
                        ),
                ),
        )
        .subcommand(
            Command::new(CMD_DIFF)
                .about("Prints out a diff between the vbs in the vpx and the sidecar vbs")
                .arg(arg!(<VPXPATH> "The path to the vpx file").required(true))
        )
        .subcommand(
            Command::new(CMD_FRONTEND)
                .about("Text based frontend for launching vpx files")
                .arg(
                    Arg::new("RECURSIVE")
                        .short('r')
                        .long("recursive")
                        .num_args(0)
                        .help("Recursively index subdirectories")
                        .default_value("true"),
                )
        )
        .subcommand(
            Command::new(CMD_SIMPLE_FRONTEND)
                .about("Simple text based frontend for launching vpx files")
                .arg(
                    Arg::new("RECURSIVE")
                        .short('r')
                        .long("recursive")
                        .num_args(0)
                        .help("Recursively index subdirectories")
                        .default_value("true"),
                )
        )
        .subcommand(
            Command::new(CMD_GUI_FRONTEND)
                .about("Gui Frontend test")
                .arg(
                    Arg::new("RECURSIVE")
                        .short('r')
                        .long("recursive")
                        .num_args(0)
                        .help("Recursivly index subdirectories")
                        .default_value("true"),
                )
        )
        .subcommand(
            Command::new("index")
                .about("Indexes a directory of vpx files")
                .arg(
                    Arg::new("RECURSIVE")
                        .short('r')
                        .long("recursive")
                        .num_args(0)
                        .help("Recursively index subdirectories")
                        .default_value("true"),
                )
                .arg(
                    arg!(<VPXROOTPATH> "The path to the root directory of vpx files. Defaults to what is set up in the config file.")
                        .required(false)
                ),
        )
        .subcommand(
            Command::new(CMD_SCRIPT)
                .subcommand_required(true)
                .about("Vpx script code related commands")
                .subcommand(
                    Command::new(CMD_SCRIPT_SHOW)
                        .about("Show a vpx script")
                        .arg(
                            arg!(<VPXPATH> "The path to the vpx file")
                                .required(true),
                        ),
                )
                .subcommand(
                    extract_script_command(CMD_SCRIPT_EXTRACT),
                )
                .subcommand(
                    Command::new(CMD_SCRIPT_IMPORT)
                        .about("Import the table vpx script")
                        .arg(
                            arg!(<VPXPATH> "The path to the vpx file")
                                .required(true),
                        )
                        .arg(
                            arg!([VBSPATH] "The optional path to the vbs file to import. Defaults to the vpx file path with the extension changed to .vbs.")
                                .required(false),
                        ),
                )
                .subcommand(
                    Command::new(CMD_SCRIPT_EDIT)
                        .about("Edit the table vpx script")
                        .arg(
                            arg!(<VPXPATH> "The path to the vpx file")
                                .required(true),
                        ),
                )
                .subcommand(
                    Command::new(CMD_SCRIPT_DIFF)
                        .about("Prints out a diff between the script in the vpx and the sidecar vbs")
                        .arg(
                            arg!(<VPXPATH> "The path to the vpx file")
                                .required(true),
                        ),
                )
                .subcommand(
                    Command::new(CMD_SCRIPT_PATCH)
                        .about("Patch the table vpx script for typical standalone issues")
                        .arg(
                            arg!(<VPXPATH> "The path to the vpx file")
                                .required(true),
                        ),
                ),
        )
        .subcommand(
            Command::new(CMD_LS)
                .about("Show the vpx file contents")
                .arg(
                    arg!(<VPXPATH> "The path to the vpx file")
                        .required(true),
                ),
        )
        .subcommand(
            Command::new(CMD_EXTRACT)
                .about("Extracts a vpx file")
                .arg(
                    Arg::new("FORCE")
                        .short('f')
                        .long("force")
                        .num_args(0)
                        .help("Do not ask for confirmation before overwriting existing files"),
                )
                .arg(
                    arg!(<VPXPATH> "The path(s) to the vpx file(s)")
                        .required(true)
                        .num_args(1..),
                ),
        )
        .subcommand(
            extract_script_command(CMD_EXTRACT_VBS),
        )
        .subcommand(
            Command::new(CMD_IMPORT_VBS)
                .about("Imports the vbs next to it into a vpx file")
                .arg(
                    arg!(<VPXPATH> "The path(s) to the vpx file(s)")
                        .required(true)
                        .num_args(1..),
                ),
        )
        .subcommand(
            Command::new(CMD_VERIFY)
                .about("Verify the structure of a vpx file")
                .arg(
                    arg!(<VPXPATH> "The path(s) to the vpx file(s)")
                        .required(true)
                        .num_args(1..),
                ),
        )
        .subcommand(
            Command::new(CMD_ASSEMBLE)
                .about("Assembles a vpx file")
                .arg(
                    Arg::new("FORCE")
                        .short('f')
                        .long("force")
                        .num_args(0)
                        .help("Do not ask for confirmation before overwriting existing files"),
                )
                .arg(arg!(<DIRPATH> "The path to the extracted vpx structure").required(true))
                .arg(arg!([VPXPATH] "Optional path of the VPX file to assemble to. Defaults to <DIRPATH>.vpx.")),
        )
        .subcommand(
            Command::new(CMD_PATCH)
                .about("Applies a VPURemix System patch to a table")
                .arg(arg!(<VPXPATH> "The path to the vpx file").required(true))
                .arg(arg!(<PATCHPATH> "The path to the dif file").required(true))
                .arg(arg!(<OUTVPXPATH> "The path to the output vpx file. Defaults to <VPXPATH>.patched.vpx").required(false))
        )
        .subcommand(
            Command::new(CMD_NEW)
                .about("Creates a minimal empty new vpx file")
                .arg(arg!(<VPXPATH> "The path(s) to the vpx file").required(true)),
        )
        .subcommand(
            Command::new(CMD_CONFIG)
                .subcommand_required(true)
                .about("Vpxtool related config file")
                .subcommand(
                    Command::new(CMD_CONFIG_SETUP)
                        .about("Sets up the config file"),
                )
                .subcommand(
                    Command::new(CMD_CONFIG_PATH)
                        .about("Shows the current config file path"),
                )
                .subcommand(
                    Command::new(CMD_CONFIG_CLEAR)
                        .about("Clears the current config file"),
                )
                .subcommand(
                    Command::new(CMD_CONFIG_SHOW)
                        .about("Shows the contents of the config file"),
                )
                .subcommand(
                    Command::new(CMD_CONFIG_EDIT)
                        .about("Edits the config file using the default editor"),
                )
        )
        .subcommand(
            Command::new(CMD_IMAGES)
                .subcommand_required(true)
                .about("Vpx image related commands")
                .subcommand(
                    Command::new(CMD_IMAGES_WEBP)
                        .about("Converts lossless (bmp/png) images in a vpx file to webp")
                        .arg(
                            arg!(<VPXPATH> "The path to the vpx file")
                                .required(true),
                        ),
                ),
        )
        .subcommand(
            Command::new(CMD_GAMEDATA)
                .subcommand_required(true)
                .about("Vpx gamedata related commands")
                .subcommand(
                    Command::new(CMD_GAMEDATA_SHOW)
                        .about("Show the gamedata for a vpx file")
                        .arg(
                            arg!(<VPXPATH> "The path to the vpx file")
                                .required(true),
                        ),
                ),
        )
        .subcommand(
            Command::new(CMD_DIPSWITCHES)
                .subcommand_required(true)
                .about("NVRAM file DIP switch related commands")
                .subcommand(
                    Command::new(CMD_DIPSWITCHES_SHOW)
                        .about("Show the DIP switches for a nvram file")
                        .arg(
                            arg!(<NVRAMPATH> "The path to the nvram file")
                                .required(true),
                        ),
                ),
        )
        .subcommand(
            Command::new(CMD_ROMNAME)
                .about("Prints the PinMAME ROM name from a vpx file")
                .long_about("Extracts the PinMAME ROM name from a vpx file by searching for specific patterns in the table script. If the table is not PinMAME based, no output is produced.")
                .arg(arg!(<VPXPATH> "The path to the vpx file").required(true)),
        )
}

fn extract_script_command(name: impl Into<Str>) -> Command {
    Command::new(name)
        .about("Extracts the script from a vpx file.")
        .long_about("Extracts the script from a vpx file by default into a vbs file next to it. Scripts placed next to the vpx file with the same name are considered sidecar scripts and will be picked up by Visual Pinball instead of the script inside the vpx file.")
        .arg(
            Arg::new("FORCE")
                .short('f')
                .long("force")
                .num_args(0)
                .default_value("false")
                .help("Will overwrite existing .vbs file if set."),
        )
        .arg(
            arg!(<VPXPATH> "The path to the vpx file")
                .required(true),
        )
        .arg(
            arg!([VBSPATH] "The optional path to the vbs file to write. Defaults to the vpx file path with the extension changed to .vbs. This option is mutually exclusive with DIRECTORY.")
                .required(false),
        )
        .arg(
            Arg::new("OUTPUT_DIRECTORY")
                .long("output-dir")
                .num_args(1)
                .required(false)
                .help("The directory to extract the vbs file to. Only if no VBSPATH is provided"),
        )
}

fn open_or_fail(vbs_path: &Path, config: Option<&ResolvedConfig>) -> io::Result<ExitCode> {
    match open_editor(vbs_path, config) {
        Ok(_) => Ok(ExitCode::SUCCESS),
        Err(err) => {
            let msg = format!("Unable to open {}", vbs_path.to_string_lossy());
            fail_with_error(msg, err)
        }
    }
}

fn fail_with_error(message: impl Display, err: impl Error) -> io::Result<ExitCode> {
    let warning = format!("{message}: {err}");
    fail(warning)
}

fn fail<M: AsRef<str>>(message: M) -> io::Result<ExitCode> {
    let error = "error:".red();
    eprintln!("{} {}", error, message.as_ref())?;
    Ok(ExitCode::FAILURE)
}

fn new(vpx_file_path: &str) -> io::Result<()> {
    // TODO check if file exists and prompt to overwrite / add option to force
    vpx::new_minimal_vpx(vpx_file_path)
}

<<<<<<< HEAD
/*fn extract_wheel(expanded_path: &PathBuf) -> io::Result<()> {
    let file = File::open(expanded_path).unwrap();
    let reader = BufReader::new(file);
    match read(reader) {
        Ok(b2s) => {
            println!("DirectB2S file version {}", b2s.version)?;
            let root_dir_path = expanded_path.with_extension("directb2s.extracted");

            let mut root_dir = std::fs::DirBuilder::new();
            root_dir.recursive(true);
            root_dir.create(&root_dir_path).unwrap();

            println!("Writing to {}", root_dir_path.display())?;
            wite_images(b2s, root_dir_path.as_path());
        }
        Err(msg) => {
            println!("Failed to load {}: {}", expanded_path.display(), msg)?;
            exit(1);
        }
    }
    Ok(())
}
*/
=======
fn handle_extractvbs(sub_matches: &ArgMatches) -> io::Result<ExitCode> {
    let force = sub_matches.get_flag("FORCE");
    let vpx_path = sub_matches.get_one::<String>("VPXPATH").map(expand_path);
    let vbs_path = sub_matches.get_one::<String>("VBSPATH").map(expand_path);
    let directory = sub_matches
        .get_one::<String>("OUTPUT_DIRECTORY")
        .map(expand_path);
    let expanded_vpx_path = path_exists(vpx_path.expect("should be checked by clap"))?;
    if vbs_path.is_some() && directory.is_some() {
        return fail("Conflicting VBSPATH and DIRECTORY options, only one can be used");
    }

    let vbs_path_opt = vbs_path.or_else(|| {
        directory.map(|dir| {
            let mut path = dir;
            path.push(expanded_vpx_path.file_stem().unwrap());
            path.set_extension("vbs");
            path
        })
    });

    match extractvbs(&expanded_vpx_path, vbs_path_opt, force) {
        Ok(ExtractResult::Existed(vbs_path)) => {
            let warning = format!("EXISTED {}", vbs_path.display()).truecolor(255, 125, 0);
            println!("{}", warning)?;
        }
        Ok(ExtractResult::Extracted(vbs_path)) => {
            println!("CREATED {}", vbs_path.display())?;
        }
        Err(e) => {
            let warning = format!("Error extracting vbs: {}", e).red();
            eprintln!("{}", warning)?;
        }
    }

    Ok(ExitCode::SUCCESS)
}
>>>>>>> e9d92128

fn extract_directb2s(expanded_path: &PathBuf) -> io::Result<()> {
    let file = File::open(expanded_path).unwrap();
    let reader = BufReader::new(file);
    match read(reader) {
        Ok(b2s) => {
            println!("DirectB2S file version {}", b2s.version)?;
            let root_dir_path = expanded_path.with_extension("directb2s.extracted");

            let mut root_dir = std::fs::DirBuilder::new();
            root_dir.recursive(true);
            root_dir.create(&root_dir_path).unwrap();

            println!("Writing to {}", root_dir_path.display())?;
            wite_images(b2s, root_dir_path.as_path());
        }
        Err(msg) => {
            println!("Failed to load {}: {}", expanded_path.display(), msg)?;
            exit(1);
        }
    }
    Ok(())
}

fn wite_images(b2s: vpin::directb2s::DirectB2SData, root_dir_path: &Path) {
    if let Some(backglass_off_image) = b2s.images.backglass_off_image {
        write_base64_to_file(
            root_dir_path,
            None,
            "backglassimage.img".to_string(),
            &backglass_off_image.value,
        );
    }
    if let Some(backglass_on_image) = b2s.images.backglass_on_image {
        write_base64_to_file(
            root_dir_path,
            Some(backglass_on_image.file_name),
            "backglassimage.img".to_string(),
            &backglass_on_image.value,
        );
    }
    if let Some(backglass_image) = b2s.images.backglass_image {
        write_base64_to_file(
            root_dir_path,
            Some(backglass_image.file_name),
            "backglassimage.img".to_string(),
            &backglass_image.value,
        );
    }

    if let Some(dmd_image) = b2s.images.dmd_image {
        write_base64_to_file(
            root_dir_path,
            Some(dmd_image.file_name),
            "dmdimage.img".to_string(),
            &dmd_image.value,
        );
    }
    if let Some(illumination_image) = b2s.images.illumination_image {
        write_base64_to_file(
            root_dir_path,
            None,
            "dmdimage.img".to_string(),
            &illumination_image.value,
        );
    }

    let thumbnail_image = b2s.images.thumbnail_image;
    write_base64_to_file(
        root_dir_path,
        None,
        "thumbnailimage.png".to_string(),
        &thumbnail_image.value,
    );

    for bulb in b2s.illumination.bulb.unwrap_or_default() {
        write_base64_to_file(
            root_dir_path,
            None,
            format!("{}.png", bulb.name).to_string(),
            &bulb.image,
        );
        if let Some(off_image) = bulb.off_image {
            write_base64_to_file(
                root_dir_path,
                None,
                format!("{}_off.png", bulb.name).to_string(),
                &off_image,
            );
        }
    }

    if let Some(reel) = b2s.reels {
        for reels_image in reel.images.image.iter().flatten() {
            write_base64_to_file(
                root_dir_path,
                None,
                format!("{}.png", reels_image.name).to_string(),
                &reels_image.image,
            );
        }
        for illuminated_set in reel.illuminated_images.set.iter().flatten() {
            for reels_image in &illuminated_set.illuminated_image {
                write_base64_to_file(
                    root_dir_path,
                    None,
                    format!("{}.png", reels_image.name).to_string(),
                    &reels_image.image,
                );
            }
        }
    }
}

fn write_base64_to_file(
    root_dir_path: &Path,
    original_file_path: Option<String>,
    default: String,
    base64data_with_cr_lf: &str,
) {
    // TODO bring in the other default here
    let file_name: String =
        os_independent_file_name(original_file_path.unwrap_or(default.clone())).unwrap_or(default);

    let file_path = root_dir_path.join(file_name);

    let mut file = File::create(file_path).unwrap();
    let base64data = strip_cr_lf(base64data_with_cr_lf);

    let decoded_data = base64::engine::general_purpose::STANDARD
        .decode(base64data)
        .unwrap();
    file.write_all(&decoded_data).unwrap();
}

fn strip_cr_lf(s: &str) -> String {
    s.chars().filter(|c| !c.is_ascii_whitespace()).collect()
}

fn os_independent_file_name(file_path: String) -> Option<String> {
    // we can't use path here as this uses the system path encoding
    // we might have to parse windows paths on mac/linux
    if file_path.is_empty() {
        return None;
    }
    file_path.rsplit(['/', '\\']).next().map(|f| f.to_string())
}

fn expand_path<S: AsRef<str>>(path: S) -> PathBuf {
    shellexpand::tilde(path.as_ref()).to_string().into()
}

fn expand_path_exists<S: AsRef<str>>(path: S) -> io::Result<PathBuf> {
    // TODO expand all instead of only tilde?
    let expanded_path = shellexpand::tilde(path.as_ref());
    path_exists(PathBuf::from(expanded_path.to_string()))
}

fn path_exists<P: AsRef<Path>>(expanded_path: P) -> io::Result<PathBuf> {
    match metadata(expanded_path.as_ref()) {
        Ok(md) => {
            if !md.is_file() && !md.is_dir() && md.is_symlink() {
                Err(io::Error::new(
                    io::ErrorKind::InvalidInput,
                    format!("{} is not a file", expanded_path.as_ref().display()),
                ))
            } else {
                Ok(expanded_path.as_ref().to_path_buf())
            }
        }
        Err(msg) => {
            let warning = format!(
                "Failed to read metadata for {}: {}",
                expanded_path.as_ref().display(),
                msg
            );
            Err(io::Error::new(io::ErrorKind::InvalidInput, warning))
        }
    }
}

fn info_gather(vpx_file_path: &PathBuf) -> io::Result<String> {
    let mut vpx_file = vpx::open(vpx_file_path)?;
    let version = vpx_file.read_version()?;
    // GameData also has a name field that we might want to display here
    // where is this shown in the UI?
    let table_info = vpx_file.read_tableinfo()?;

    let mut buffer = String::new();

    buffer.push_str(&format!("{:>18} {}\n", "VPX Version:".green(), version));
    buffer.push_str(&format!(
        "{:>18} {}\n",
        "Table Name:".green(),
        table_info.table_name.unwrap_or("[not set]".to_string())
    ));
    buffer.push_str(&format!(
        "{:>18} {}\n",
        "Version:".green(),
        table_info.table_version.unwrap_or("[not set]".to_string())
    ));
    buffer.push_str(&format!(
        "{:>18} {}{}{}\n",
        "Author:".green(),
        Some(table_info.author_name)
            .map(|s| s.unwrap_or("[not set]".to_string()))
            .filter(|s| !s.is_empty())
            .map(|s| format!("{} ", s))
            .unwrap_or_default(),
        Some(table_info.author_email)
            .map(|s| s.unwrap_or("[not set]".to_string()))
            .filter(|s| !s.is_empty())
            .map(|s| format!("{} ", s))
            .unwrap_or_default(),
        Some(table_info.author_website)
            .map(|s| s.unwrap_or("[not set]".to_string()))
            .filter(|s| !s.is_empty())
            .map(|s| format!("{} ", s))
            .unwrap_or_default(),
    ));
    buffer.push_str(&format!(
        "{:>18} {}\n",
        "Save revision:".green(),
        table_info.table_save_rev.unwrap_or("[not set]".to_string())
    ));
    buffer.push_str(&format!(
        "{:>18} {}\n",
        "Save date:".green(),
        table_info
            .table_save_date
            .unwrap_or("[not set]".to_string())
    ));
    buffer.push_str(&format!(
        "{:>18} {}\n",
        "Release Date:".green(),
        table_info.release_date.unwrap_or("[not set]".to_string())
    ));
    buffer.push_str(&format!(
        "{:>18} {}\n",
        "Description:".green(),
        table_info
            .table_description
            .unwrap_or("[not set]".to_string())
    ));
    buffer.push_str(&format!(
        "{:>18} {}\n",
        "Blurb:".green(),
        table_info.table_blurb.unwrap_or("[not set]".to_string())
    ));
    buffer.push_str(&format!(
        "{:>18} {}\n",
        "Rules:".green(),
        table_info.table_rules.unwrap_or("[not set]".to_string())
    ));

    for (prop, value) in &table_info.properties {
        buffer.push_str(&format!("{:>18}: {}\n", prop.green(), value));
    }

    Ok(buffer)
}

fn info_extract(vpx_file_path: &PathBuf) -> io::Result<ExitCode> {
    let info_file_path = vpx_file_path.with_extension("info.json");
    if info_file_path.exists() {
        let confirmed = confirm(
            format!("File \"{}\" already exists", info_file_path.display()),
            "Do you want to overwrite the existing file?".to_string(),
        )?;
        if !confirmed {
            println!("Aborted")?;
            return Ok(ExitCode::SUCCESS);
        }
    }
    write_info_json(vpx_file_path, &info_file_path)?;
    println!("Extracted table info to {}", info_file_path.display())?;
    Ok(ExitCode::SUCCESS)
}

fn write_info_json(vpx_file_path: &PathBuf, info_file_path: &PathBuf) -> io::Result<()> {
    let mut vpx_file = vpx::open(vpx_file_path)?;
    let table_info = vpx_file.read_tableinfo()?;
    let custom_info_tags = vpx_file.read_custominfotags()?;
    let table_info_json = info_to_json(&table_info, &custom_info_tags);
    let info_file = File::create(info_file_path)?;
    serde_json::to_writer_pretty(info_file, &table_info_json)?;
    Ok(())
}

fn info_edit(vpx_file_path: &PathBuf, config: Option<&ResolvedConfig>) -> io::Result<PathBuf> {
    let info_file_path = vpx_file_path.with_extension("info.json");
    if !info_file_path.exists() {
        write_info_json(vpx_file_path, &info_file_path)?;
    }
    open_editor(&info_file_path, config)?;
    Ok(info_file_path)
}

fn open_editor<P: AsRef<Path>>(file_to_edit: P, config: Option<&ResolvedConfig>) -> io::Result<()> {
    match config.iter().flat_map(|c| c.editor.clone()).next() {
        Some(editor) => open_configured_editor(&file_to_edit, &editor),
        None => edit::edit_file(file_to_edit),
    }
}

fn open_configured_editor<P: AsRef<Path>>(file_to_edit: &P, editor: &String) -> io::Result<()> {
    let mut command = std::process::Command::new(editor);
    command.arg(file_to_edit.as_ref());
    command.stdout(std::process::Stdio::inherit());
    command.stderr(std::process::Stdio::inherit());
    match command.status() {
        Ok(status) => {
            if status.success() {
                Ok(())
            } else {
                let warning = format!("Failed to open editor {}: {}", editor, status);
                Err(io::Error::new(io::ErrorKind::Other, warning))
            }
        }
        Err(e) => {
            let warning = format!("Failed to open editor {}: {}", &editor, e);
            Err(io::Error::new(io::ErrorKind::Other, warning))
        }
    }
}

fn info_import(_vpx_file_path: &Path) -> io::Result<ExitCode> {
    // let info_file_path = vpx_file_path.with_extension("info.json");
    // if !info_file_path.exists() {
    //     let warning = format!("File \"{}\" does not exist", info_file_path.display());
    //     return Err(io::Error::new(io::ErrorKind::NotFound, warning));
    // }
    // let mut info_file = File::open(&info_file_path)?;
    // let json = serde_json::from_reader(&mut info_file).map_err(|e| {
    //     io::Error::new(
    //         io::ErrorKind::Other,
    //         format!(
    //             "Failed to parse/read json {}: {}",
    //             info_file_path.display(),
    //             e
    //         ),
    //     )
    // })?;

    // let (table_info, custom_info_tags) = json_to_info(json, None)?;
    // let mut vpx_file = vpx::open(vpx_file_path)?;
    // vpx_file.write_custominfotags(&custom_info_tags)?;
    // vpx_file.write_tableinfo(&table_info)?;
    // println!("Imported table info from {}", info_file_path.display())?;
    // Ok(ExitCode::SUCCESS)
    fail("Not yet implemented")
}

pub fn ls(vpx_file_path: &Path) -> io::Result<()> {
    expanded::extract_directory_list(vpx_file_path)
        .iter()
        .try_for_each(|file_path| println!("{}", file_path))
}

pub fn confirm(msg: String, yes_no_question: String) -> io::Result<bool> {
    // TODO do we need to check for terminal here?
    //   let use_color = stdout().is_terminal();
    let warning = msg.truecolor(255, 125, 0);
    println!("{}", warning)?;
    println!("{} (y/n)", yes_no_question)?;
    let mut input = String::new();
    io::stdin().read_line(&mut input)?;
    Ok(input.trim() == "y")
}

pub fn extract(vpx_file_path: &Path, yes: bool) -> io::Result<ExitCode> {
    let root_dir_path_str = vpx_file_path.with_extension("");
    let root_dir_path = Path::new(&root_dir_path_str);

    // ask for confirmation if the directory exists
    if root_dir_path.exists() && !yes {
        let confirmed = confirm(
            format!("Directory \"{}\" already exists", root_dir_path.display()),
            "Do you want to remove the existing directory?".to_string(),
        )?;
        if !confirmed {
            println!("Aborted")?;
            return Ok(ExitCode::SUCCESS);
        }
    }
    if root_dir_path.exists() {
        std::fs::remove_dir_all(root_dir_path)?;
    }
    let mut root_dir = std::fs::DirBuilder::new();
    root_dir.recursive(true);
    root_dir.create(root_dir_path)?;
    let result = {
        let vpx = vpx::read(&vpx_file_path.to_path_buf())?;
        expanded::write(&vpx, &root_dir_path)
    };
    match result {
        Ok(_) => {
            println!("Successfully extracted to \"{}\"", root_dir_path.display())?;
            Ok(ExitCode::SUCCESS)
        }
        Err(e) => fail(format!("Failed to extract: {}", e)),
    }
}

pub fn info_diff<P: AsRef<Path>>(vpx_file_path: P) -> io::Result<String> {
    let expanded_vpx_path = expand_path_exists(vpx_file_path.as_ref().to_str().unwrap())?;
    let info_file_path = expanded_vpx_path.with_extension("info.json");
    let original_info_path = vpx_file_path.as_ref().with_extension("info.original.tmp");
    if info_file_path.exists() {
        write_info_json(&expanded_vpx_path, &original_info_path)?;
        let diff_color = if colored::control::SHOULD_COLORIZE.should_colorize() {
            DiffColor::Always
        } else {
            DiffColor::Never
        };
        let output = run_diff(&original_info_path, &info_file_path, diff_color)?;
        if original_info_path.exists() {
            std::fs::remove_file(original_info_path)?;
        }
        Ok(String::from_utf8_lossy(&output).to_string())
    } else {
        let msg = format!("No sidecar info file found: {}", info_file_path.display());
        Err(io::Error::new(io::ErrorKind::NotFound, msg))
    }
}

pub fn script_diff<P: AsRef<Path>>(vpx_file_path: P) -> io::Result<String> {
    // set extension for PathBuf
    let vbs_path = vpx_file_path.as_ref().with_extension("vbs");
    let original_vbs_path = vpx_file_path.as_ref().with_extension("vbs.original.tmp");

    if vbs_path.exists() {
        match vpx::open(&vpx_file_path) {
            Ok(mut vpx_file) => {
                let gamedata = vpx_file.read_gamedata()?;
                let script = gamedata.code;
                std::fs::write(&original_vbs_path, script.string)?;
                let diff_color = if colored::control::SHOULD_COLORIZE.should_colorize() {
                    DiffColor::Always
                } else {
                    DiffColor::Never
                };
                let output = run_diff(&original_vbs_path, &vbs_path, diff_color)?;

                if original_vbs_path.exists() {
                    std::fs::remove_file(original_vbs_path)?;
                }
                Ok(String::from_utf8_lossy(&output).to_string())
            }
            Err(e) => {
                let msg = format!(
                    "Not a valid vpx file {}: {}",
                    vpx_file_path.as_ref().display(),
                    e
                );
                Err(io::Error::new(io::ErrorKind::InvalidData, msg))
            }
        }
    } else {
        // wrap the error
        let msg = format!("No sidecar vbs file found: {}", vbs_path.display());
        Err(io::Error::new(io::ErrorKind::NotFound, msg))
    }
}

pub enum DiffColor {
    Always,
    Never,
}

impl DiffColor {
    // to color arg
    fn to_diff_arg(&self) -> String {
        match self {
            DiffColor::Always => String::from("always"),
            DiffColor::Never => String::from("never"),
        }
    }
}

pub fn run_diff(
    original_vbs_path: &Path,
    vbs_path: &Path,
    color: DiffColor,
) -> Result<Vec<u8>, io::Error> {
    let parent = vbs_path
        .parent()
        //.and_then(|f| f.parent())
        .unwrap_or(Path::new("."));
    let original_vbs_filename = original_vbs_path
        .file_name()
        .unwrap_or(original_vbs_path.as_os_str());
    let vbs_filename = vbs_path.file_name().unwrap_or(vbs_path.as_os_str());
    std::process::Command::new("diff")
        .current_dir(parent)
        .arg("-u")
        .arg("-w")
        .arg(format!("--color={}", color.to_diff_arg()))
        .arg(original_vbs_filename)
        .arg(vbs_filename)
        .output()
        .map(|o| o.stdout)
}

fn show_dip_switches(nvram: &PathBuf) -> io::Result<String> {
    let mut nvram_file = OpenOptions::new().read(true).open(nvram)?;
    let switches = get_all_dip_switches(&mut nvram_file)?;

    let mut lines = Vec::new();
    for s in switches {
        lines.push(format!(
            "DIP #{}: {}",
            s.nr,
            if s.on { "ON" } else { "OFF" }
        ));
    }

    let summary = lines.join("\n");
    Ok(summary)
}

#[cfg(test)]
mod tests {
    use super::*;

    #[test]
    fn test_os_independent_file_name_windows() {
        let file_path = "C:\\Users\\user\\Desktop\\file.txt";
        let result = os_independent_file_name(file_path.to_string());
        assert_eq!(result, Some("file.txt".to_string()));
    }

    #[test]
    fn test_os_independent_file_unix() {
        let file_path = "/users/joe/file.txt";
        let result = os_independent_file_name(file_path.to_string());
        assert_eq!(result, Some("file.txt".to_string()));
    }

    #[test]
    fn test_os_independent_file_name_no_extension() {
        let file_path = "C:\\Users\\user\\Desktop\\file";
        let result = os_independent_file_name(file_path.to_string());
        assert_eq!(result, Some("file".to_string()));
    }

    #[test]
    fn test_os_independent_file_name_no_path() {
        let file_path = "file.txt";
        let result = os_independent_file_name(file_path.to_string());
        assert_eq!(result, Some("file.txt".to_string()));
    }

    #[test]
    fn test_os_independent_file_name_no_path_no_extension() {
        let file_path = "file";
        let result = os_independent_file_name(file_path.to_string());
        assert_eq!(result, Some("file".to_string()));
    }

    #[test]
    fn test_os_independent_file_name_empty() {
        let file_path = "";
        let result = os_independent_file_name(file_path.to_string());
        assert_eq!(result, None);
    }
}<|MERGE_RESOLUTION|>--- conflicted
+++ resolved
@@ -1167,31 +1167,6 @@
     vpx::new_minimal_vpx(vpx_file_path)
 }
 
-<<<<<<< HEAD
-/*fn extract_wheel(expanded_path: &PathBuf) -> io::Result<()> {
-    let file = File::open(expanded_path).unwrap();
-    let reader = BufReader::new(file);
-    match read(reader) {
-        Ok(b2s) => {
-            println!("DirectB2S file version {}", b2s.version)?;
-            let root_dir_path = expanded_path.with_extension("directb2s.extracted");
-
-            let mut root_dir = std::fs::DirBuilder::new();
-            root_dir.recursive(true);
-            root_dir.create(&root_dir_path).unwrap();
-
-            println!("Writing to {}", root_dir_path.display())?;
-            wite_images(b2s, root_dir_path.as_path());
-        }
-        Err(msg) => {
-            println!("Failed to load {}: {}", expanded_path.display(), msg)?;
-            exit(1);
-        }
-    }
-    Ok(())
-}
-*/
-=======
 fn handle_extractvbs(sub_matches: &ArgMatches) -> io::Result<ExitCode> {
     let force = sub_matches.get_flag("FORCE");
     let vpx_path = sub_matches.get_one::<String>("VPXPATH").map(expand_path);
@@ -1229,7 +1204,6 @@
 
     Ok(ExitCode::SUCCESS)
 }
->>>>>>> e9d92128
 
 fn extract_directb2s(expanded_path: &PathBuf) -> io::Result<()> {
     let file = File::open(expanded_path).unwrap();
