use crate::config::{ResolvedConfig, SetupConfigResult};
use crate::indexer::{IndexError, Progress};
use crate::patcher::patch_vbs_file;
use base64::Engine;
use clap::{arg, Arg, ArgMatches, Command};
use colored::Colorize;
use console::Emoji;
use git_version::git_version;
use indicatif::{ProgressBar, ProgressDrawTarget, ProgressStyle};
use std::error::Error;
use std::fmt::Display;
use std::fs::{metadata, File};
use std::io;
use std::time::Duration;
use std::io::{BufReader, Read, Write, stdout};
use std::path::{Path, PathBuf};
use std::process::{exit, ExitCode};
use vpin::directb2s::read;
use vpin::vpx;
use vpin::vpx::jsonmodel::{game_data_to_json, info_to_json};
use vpin::vpx::{expanded, extractvbs, importvbs, tableinfo, verify, ExtractResult, VerifyResult};

pub mod config;
pub mod fixprint;
mod frontend;
pub mod indexer;
mod guifrontend;
pub mod patcher;

// see https://github.com/fusion-engineering/rust-git-version/issues/21
const GIT_VERSION: &str = git_version!(args = ["--tags", "--always", "--dirty=-modified"]);

const OK: Emoji = Emoji("✅", "[launch]");
const NOK: Emoji = Emoji("❌", "[crash]");

const CMD_FRONTEND: &str = "frontend";
const CMD_GUI_FRONTEND: &str = "gui";
const CMD_DIFF: &str = "diff";
const CMD_EXTRACT: &str = "extract";
const CMD_ASSEMBLE: &str = "assemble";
const CMD_EXTRACT_VBS: &str = "extractvbs";
const CMD_IMPORT_VBS: &str = "importvbs";

const CMD_SIMPLE_FRONTEND: &str = "simplefrontend";

const CMD_CONFIG: &str = "config";
const CMD_CONFIG_SETUP: &str = "setup";
const CMD_CONFIG_PATH: &str = "path";
const CMD_CONFIG_SHOW: &str = "show";
const CMD_CONFIG_CLEAR: &str = "clear";
const CMD_CONFIG_EDIT: &str = "edit";

const CMD_SCRIPT: &str = "script";
const CMD_SCRIPT_SHOW: &str = "show";
const CMD_SCRIPT_EXTRACT: &str = "extract";
const CMD_SCRIPT_IMPORT: &str = "import";
const CMD_SCRIPT_PATCH: &str = "patch";
const CMD_SCRIPT_EDIT: &str = "edit";
const CMD_SCRIPT_DIFF: &str = "diff";

const CMD_INFO: &str = "info";
const CMD_INFO_SHOW: &str = "show";
const CMD_INFO_EXTRACT: &str = "extract";
const CMD_INFO_IMPORT: &str = "import";
const CMD_INFO_EDIT: &str = "edit";
const CMD_INFO_DIFF: &str = "diff";

const CMD_IMAGES: &str = "images";
const CMD_IMAGES_WEBP: &str = "webp";

const CMD_GAMEDATA: &str = "gamedata";
const CMD_GAMEDATA_SHOW: &str = "show";

pub struct ProgressBarProgress {
    pb: ProgressBar,
}

impl ProgressBarProgress {
    fn new(pb: ProgressBar) -> Self {
        Self { pb }
    }
}

impl Progress for ProgressBarProgress {
    fn set_length(&self, len: u64) {
        if len > 0 {
            self.pb.set_draw_target(ProgressDrawTarget::stdout());
        } else {
            self.pb.set_draw_target(ProgressDrawTarget::hidden());
        }
        self.pb.set_length(len)
    }
    fn set_position(&self, pos: u64) {
        self.pb.set_position(pos)
    }
    fn finish_and_clear(&self) {
        self.pb.finish_and_clear()
    }
}


pub fn run() -> io::Result<ExitCode> {
    let command = build_command();
    let matches = command.get_matches_from(wild::args());
    handle_command(matches)
}

fn handle_command(matches: ArgMatches) -> io::Result<ExitCode> {
    match matches.subcommand() {
        Some((CMD_INFO, sub_matches)) => match sub_matches.subcommand() {
            Some((CMD_INFO_SHOW, sub_matches)) => {
                let path = sub_matches.get_one::<String>("VPXPATH").map(|s| s.as_str());
                let path = path.unwrap_or("");
                let expanded_path = expand_path_exists(path)?;
                println!("showing info for {}", expanded_path.display())?;
                let info = info_gather(&expanded_path)?;
                Ok(ExitCode::SUCCESS)
            }
            Some((CMD_INFO_EXTRACT, sub_matches)) => {
                let path = sub_matches.get_one::<String>("VPXPATH").map(|s| s.as_str());
                let path = path.unwrap_or("");
                let expanded_path = expand_path_exists(path)?;
                println!("extracting info for {}", expanded_path.display())?;
                info_extract(&expanded_path)
            }
            Some((CMD_INFO_IMPORT, sub_matches)) => {
                let path = sub_matches.get_one::<String>("VPXPATH").map(|s| s.as_str());
                let path = path.unwrap_or("");
                let expanded_path = expand_path_exists(path)?;
                println!("importing info for {}", expanded_path.display())?;
                info_import(&expanded_path)
            }
            Some((CMD_INFO_EDIT, sub_matches)) => {
                let path = sub_matches.get_one::<String>("VPXPATH").map(|s| s.as_str());
                let path = path.unwrap_or("");
                let expanded_path = expand_path_exists(path)?;
                let loaded_config = config::load_config()?;
                let config = loaded_config.as_ref().map(|c| &c.1);
                println!("editing info for {}", expanded_path.display())?;
                info_edit(&expanded_path, config)?;
                Ok(ExitCode::SUCCESS)
            }
            Some((CMD_INFO_DIFF, sub_matches)) => {
                let path = sub_matches.get_one::<String>("VPXPATH").map(|s| s.as_str());
                let path = path.unwrap_or("");
                let expanded_path = expand_path_exists(path)?;
                println!("diffing info for {}", expanded_path.display())?;
                let diff = info_diff(&expanded_path)?;
                println!("{}", diff)?;
                Ok(ExitCode::SUCCESS)
            }
            _ => unreachable!(),
        },
        Some((CMD_DIFF, sub_matches)) => {
            // TODO this should diff more than only the script
            let path = sub_matches.get_one::<String>("VPXPATH").map(|s| s.as_str());
            let path = path.unwrap_or("");
            let expanded_path = expand_path_exists(path)?;
            match script_diff(expanded_path) {
                Ok(output) => {
                    println!("{}", output)?;
                    Ok(ExitCode::SUCCESS)
                }
                Err(e) => {
                    let warning = format!("Error running diff: {}", e).red();
                    println!("{}", warning)?;
                    Ok(ExitCode::FAILURE)
                }
            }
        }
        Some((CMD_FRONTEND, _sub_matches)) => {
            let (config_path, config) = config::load_or_setup_config()?;
            println!("Using config file {}", config_path.display())?;
            let roms = indexer::find_roms(config.global_pinmame_rom_folder())?;
            if roms.is_empty() {
                let warning = format!(
                    "No roms found in {}",
                    config.global_pinmame_rom_folder().display()
                )
                .yellow();
                eprintln!("{}", warning)?;
            } else {
                println!(
                    "Found {} roms in {}",
                    roms.len(),
                    config.global_pinmame_rom_folder().display()
                )?;
            }
            match frontend::frontend_index(&config, true, vec![]) {
                Ok(tables) if tables.is_empty() => {
                    let warning =
                        format!("No tables found in {}", config.tables_folder.display()).red();
                    eprintln!("{}", warning)?;
                    Ok(ExitCode::FAILURE)
                }
                Ok(vpx_files_with_tableinfo) => {
                    let vpinball_executable = &config.vpx_executable;
                    frontend::frontend(
                        &config,
                        vpx_files_with_tableinfo,
                        &roms,
                        vpinball_executable,
                    );
                    Ok(ExitCode::SUCCESS)
                }
                Err(IndexError::FolderDoesNotExist(path)) => {
                    let warning = format!(
                        "Configured tables folder does not exist: {}",
                        path.display()
                    )
                    .red();
                    eprintln!("{}", warning)?;
                    Ok(ExitCode::FAILURE)
                }
                Err(IndexError::IoError(e)) => {
                    let warning = format!("Error running frontend: {}", e).red();
                    eprintln!("{}", warning)?;
                    Ok(ExitCode::FAILURE)
                }
            }
        }
        Some((CMD_SIMPLE_FRONTEND, _sub_matches)) => {
            let (config_path, config) = config::load_or_setup_config()?;
            println!("Using config file {}", config_path.display())?;
            let roms = indexer::find_roms(config.global_pinmame_rom_folder())?;
            if roms.is_empty() {
                let warning = format!(
                    "No roms found in {}",
                    config.global_pinmame_rom_folder().display()
                )
                .yellow();
                eprintln!("{}", warning)?;
            } else {
                println!(
                    "Found {} roms in {}",
                    roms.len(),
                    config.global_pinmame_rom_folder().display()
                )?;
            }
            match frontend::frontend_index(&config, true, vec![]) {
                Ok(tables) if tables.is_empty() => {
                    let warning =
                        format!("No tables found in {}", config.tables_folder.display()).red();
                    eprintln!("{}", warning)?;
                    Ok(ExitCode::FAILURE)
                }
                Ok(vpx_files_with_tableinfo) => {
                    let vpinball_executable = &config.vpx_executable;
                    frontend::frontend(
                        &config,
                        vpx_files_with_tableinfo,
                        &roms,
                        vpinball_executable,
                    );
                    Ok(ExitCode::SUCCESS)
                }
                Err(IndexError::FolderDoesNotExist(path)) => {
                    let warning = format!(
                        "Configured tables folder does not exist: {}",
                        path.display()
                    )
                    .red();
                    eprintln!("{}", warning)?;
                    Ok(ExitCode::FAILURE)
                }
                Err(IndexError::IoError(e)) => {
                    let warning = format!("Error running frontend: {}", e).red();
                    eprintln!("{}", warning)?;
                    Ok(ExitCode::FAILURE)
                }
            }
        }
        Some((CMD_GUI_FRONTEND, _sub_matches)) => {
            let (config_path, config) = config::load_or_setup_config()?;
            println!("Using config file {}", config_path.display())?;
            let roms = indexer::find_roms(config.global_pinmame_rom_folder())?;
            if roms.is_empty() {
                let warning = format!(
                    "No roms found in {}",
                    config.global_pinmame_rom_folder().display()
                )
                .yellow();
                eprintln!("{}", warning)?;
            } else {
                println!(
                    "Found {} roms in {}",
                    roms.len(),
                    config.global_pinmame_rom_folder().display()
                )?;
            }
            match frontend::frontend_index(&config, true, vec![]) {
                Ok(tables) if tables.is_empty() => {
                    let warning =
                        format!("No tables found in {}", config.tables_folder.display()).red();
                    eprintln!("{}", warning)?;
                    Ok(ExitCode::FAILURE)
                }
                Ok(vpx_files_with_tableinfo) => {
                    let vpinball_executable = &config.vpx_executable;
                    guifrontend::guifrontend(
                        &config,
                        vpx_files_with_tableinfo,
                        &roms,
                        vpinball_executable,
                    );
                    Ok(ExitCode::SUCCESS)
                }
                Err(IndexError::FolderDoesNotExist(path)) => {
                    let warning = format!(
                        "Configured tables folder does not exist: {}",
                        path.display()
                    )
                    .red();
                    eprintln!("{}", warning)?;
                    Ok(ExitCode::FAILURE)
                }
                Err(IndexError::IoError(e)) => {
                    let warning = format!("Error running frontend: {}", e).red();
                    eprintln!("{}", warning)?;
                    Ok(ExitCode::FAILURE)
                }
            }

        }


        Some(("index", sub_matches)) => {
            let recursive = sub_matches.get_flag("RECURSIVE");
            let path = sub_matches
                .get_one::<String>("VPXROOTPATH")
                .map(|s| s.as_str());

            let (tables_folder_path, tables_index_path) = match path {
                Some(path) => {
                    let tables_path = expand_path_exists(path)?;
                    let tables_index_path = config::tables_index_path(&tables_path);
                    (tables_path, tables_index_path)
                }
                None => match config::load_config().unwrap() {
                    Some((config_path, config)) => {
                        println!("Using config file {}", config_path.display())?;
                        (config.tables_folder, config.tables_index_path)
                    }
                    None => {
                        eprintln!("No VPXROOTPATH provided up and no config file found")?;
                        exit(1);
                    }
                },
            };
            let pb = ProgressBar::hidden();
            pb.set_style(
                ProgressStyle::with_template(
                    "{spinner:.green} [{bar:.cyan/blue}] {pos}/{human_len} ({eta})",
                )
                .unwrap(),
            );
            let progress = ProgressBarProgress::new(pb);
            let index = indexer::index_folder(
                recursive,
                &tables_folder_path,
                &tables_index_path,
                &progress,
                vec![],
            )
            .unwrap();
            progress.finish_and_clear();
            println!(
                "Indexed {} vpx files into {}",
                index.len(),
                &tables_index_path.display()
            )?;
            Ok(ExitCode::SUCCESS)
        }
        Some((CMD_SCRIPT, sub_matches)) => match sub_matches.subcommand() {
            Some((CMD_SCRIPT_SHOW, sub_matches)) => {
                let path = sub_matches
                    .get_one::<String>("VPXPATH")
                    .map(|s| s.as_str())
                    .unwrap_or_default();

                let expanded_path = expand_path_exists(path)?;
                let mut vpx_file = vpx::open(expanded_path)?;
                let game_data = vpx_file.read_gamedata()?;
                let code = game_data.code.string;

                println!("{}", code)?;
                Ok(ExitCode::SUCCESS)
            }
            Some((CMD_SCRIPT_EXTRACT, sub_matches)) => {
                let path = sub_matches
                    .get_one::<String>("VPXPATH")
                    .map(|s| s.as_str())
                    .unwrap_or_default();

                let expanded_path = expand_path_exists(path)?;
                match extractvbs(&expanded_path, false, None) {
                    Ok(ExtractResult::Existed(vbs_path)) => {
                        let warning =
                            format!("EXISTED {}", vbs_path.display()).truecolor(255, 125, 0);
                        println!("{}", warning)?;
                        Ok(ExitCode::SUCCESS)
                    }
                    Ok(ExtractResult::Extracted(vbs_path)) => {
                        println!("CREATED {}", vbs_path.display())?;
                        Ok(ExitCode::SUCCESS)
                    }
                    Err(e) => {
                        let warning = format!("Error extracting vbs: {}", e).red();
                        eprintln!("{}", warning)?;
                        Ok(ExitCode::FAILURE)
                    }
                }
            }
            Some((CMD_SCRIPT_IMPORT, sub_matches)) => {
                let path = sub_matches
                    .get_one::<String>("VPXPATH")
                    .map(|s| s.as_str())
                    .unwrap_or_default();

                let expanded_path = expand_path_exists(path)?;
                match importvbs(&expanded_path, None) {
                    Ok(vbs_path) => {
                        println!("IMPORTED {}", vbs_path.display())?;
                        Ok(ExitCode::SUCCESS)
                    }
                    Err(e) => {
                        let warning = format!("Error importing vbs: {}", e).red();
                        eprintln!("{}", warning)?;
                        Ok(ExitCode::FAILURE)
                    }
                }
            }
            Some((CMD_SCRIPT_EDIT, sub_matches)) => {
                let path = sub_matches
                    .get_one::<String>("VPXPATH")
                    .map(|s| s.as_str())
                    .unwrap_or_default();

                let expanded_vpx_path = expand_path_exists(path)?;

                let loaded_config = config::load_config()?;
                let config = loaded_config.as_ref().map(|c| &c.1);
                let vbs_path = vpx::vbs_path_for(&expanded_vpx_path);
                if vbs_path.exists() {
                    open_or_fail(&vbs_path, config)
                } else {
                    extractvbs(&expanded_vpx_path, false, None)?;
                    open_or_fail(&vbs_path, config)
                }
            }
            Some((CMD_SCRIPT_DIFF, sub_matches)) => {
                let path = sub_matches
                    .get_one::<String>("VPXPATH")
                    .map(|s| s.as_str())
                    .unwrap_or_default();

                let expanded_path = expand_path_exists(path)?;
                let diff = script_diff(expanded_path)?;
                println!("{}", diff)?;
                Ok(ExitCode::SUCCESS)
            }
            Some((CMD_SCRIPT_PATCH, sub_matches)) => {
                let path = sub_matches
                    .get_one::<String>("VPXPATH")
                    .map(|s| s.as_str())
                    .unwrap_or_default();

                let expanded_path = expand_path_exists(path)?;
                let vbs_path = match extractvbs(&expanded_path, false, None) {
                    Ok(ExtractResult::Existed(vbs_path)) => {
                        let warning =
                            format!("EXISTED {}", vbs_path.display()).truecolor(255, 125, 0);
                        println!("{}", warning)?;
                        vbs_path
                    }
                    Ok(ExtractResult::Extracted(vbs_path)) => {
                        println!("CREATED {}", vbs_path.display())?;
                        vbs_path
                    }
                    Err(e) => return fail_with_error("Error extracting vbs", e),
                };

                let applied = patch_vbs_file(&vbs_path)?;
                if applied.is_empty() {
                    println!("No patches applied")?;
                } else {
                    applied
                        .iter()
                        .try_for_each(|patch| println!("Applied patch: {}", patch))?;
                }
                Ok(ExitCode::SUCCESS)
            }
            _ => unreachable!(),
        },
        Some(("ls", sub_matches)) => {
            let path = sub_matches
                .get_one::<String>("VPXPATH")
                .map(|s| s.as_str())
                .unwrap_or_default();

            let expanded_path = expand_path_exists(path)?;
            ls(expanded_path.as_ref())?;
            Ok(ExitCode::SUCCESS)
        }
        Some((CMD_EXTRACT, sub_matches)) => {
            let force = sub_matches.get_flag("FORCE");
            let paths: Vec<&str> = sub_matches
                .get_many::<String>("VPXPATH")
                .unwrap_or_default()
                .map(|v| v.as_str())
                .collect();
            paths.iter().try_for_each(|path| {
                let expanded_path = expand_path_exists(path)?;
                let ext = expanded_path.extension().map(|e| e.to_ascii_lowercase());
                match ext {
                    Some(ext) if ext == "directb2s" => {
                        println!("extracting from {}", expanded_path.display())?;
                        extract_directb2s(&expanded_path)?;
                        Ok(())
                    }
                    Some(ext) if ext == "vpx" => {
                        println!("extracting from {}", expanded_path.display())?;
                        extract(expanded_path.as_ref(), force)?;
                        Ok(())
                    }
                    _ => Err(io::Error::new(
                        io::ErrorKind::InvalidInput,
                        format!("Unknown file type: {}", expanded_path.display()),
                    )),
                }
            })?;
            Ok(ExitCode::SUCCESS)
        }
        Some((CMD_ASSEMBLE, sub_matches)) => {
            let force = sub_matches.get_flag("FORCE");
            let dir_path = sub_matches
                .get_one::<String>("DIRPATH")
                .map(|s| s.as_str())
                .unwrap_or_default();
            let vpx_path_arg = sub_matches.get_one::<String>("VPXPATH").map(|s| s.as_str());
            let expanded_dir_path = expand_path_exists(dir_path)?;
            let vpx_path = match vpx_path_arg {
                Some(path) => expand_path(path),
                None => {
                    let file_name = match expanded_dir_path.file_name() {
                        Some(name) => format!("{}.vpx", name.to_string_lossy()),
                        None => {
                            return Err(io::Error::new(
                                io::ErrorKind::InvalidInput,
                                "Invalid directory path",
                            ))
                        }
                    };
                    expanded_dir_path.with_file_name(file_name)
                }
            };
            if vpx_path.exists() {
                if force {
                    std::fs::remove_file(&vpx_path)?;
                } else {
                    let confirmed = confirm(
                        format!("\"{}\" already exists.", vpx_path.display()),
                        "Do you want to overwrite it?".to_string(),
                    )?;
                    if !confirmed {
                        println!("Aborted")?;
                        return Ok(ExitCode::SUCCESS);
                    }
                    std::fs::remove_file(&vpx_path)?;
                }
            }
            let result = {
                let vpx = expanded::read(&expanded_dir_path)?;
                vpx::write(&vpx_path, &vpx)
            };
            match result {
                Ok(_) => {
                    println!("Successfully assembled to {}", vpx_path.display())?;
                    Ok(ExitCode::SUCCESS)
                }
                Err(e) => {
                    println!("Failed to assemble: {}", e)?;
                    Ok(ExitCode::FAILURE)
                }
            }
        }
        Some((CMD_EXTRACT_VBS, sub_matches)) => {
            let overwrite = sub_matches.get_flag("OVERWRITE");
            let paths: Vec<&str> = sub_matches
                .get_many::<String>("VPXPATH")
                .unwrap_or_default()
                .map(|v| v.as_str())
                .collect::<Vec<_>>();
            for path in paths {
                let expanded_path = expand_path_exists(path)?;
                match extractvbs(&expanded_path, overwrite, None) {
                    Ok(ExtractResult::Existed(vbs_path)) => {
                        let warning =
                            format!("EXISTED {}", vbs_path.display()).truecolor(255, 125, 0);
                        println!("{}", warning)?;
                    }
                    Ok(ExtractResult::Extracted(vbs_path)) => {
                        println!("CREATED {}", vbs_path.display())?;
                    }
                    Err(e) => {
                        let warning = format!("Error extracting vbs: {}", e).red();
                        eprintln!("{}", warning)?;
                    }
                }
            }
            Ok(ExitCode::SUCCESS)
        }
        Some((CMD_IMPORT_VBS, sub_matches)) => {
            let path: &str = sub_matches.get_one::<String>("VPXPATH").unwrap().as_str();
            let expanded_path = expand_path_exists(path)?;
            match importvbs(&expanded_path, None) {
                Ok(vbs_path) => {
                    println!("IMPORTED {}", vbs_path.display())?;
                    Ok(ExitCode::SUCCESS)
                }
                Err(e) => {
                    let warning = format!("Error importing vbs: {}", e).red();
                    eprintln!("{}", warning)?;
                    Ok(ExitCode::FAILURE)
                }
            }
        }

        Some(("verify", sub_matches)) => {
            let paths: Vec<&str> = sub_matches
                .get_many::<String>("VPXPATH")
                .unwrap_or_default()
                .map(|v| v.as_str())
                .collect::<Vec<_>>();
            for path in paths {
                let expanded_path = expand_path_exists(path)?;
                match verify(&expanded_path) {
                    VerifyResult::Ok(vbs_path) => {
                        println!("{OK} {}", vbs_path.display())?;
                    }
                    VerifyResult::Failed(vbs_path, msg) => {
                        let warning =
                            format!("{NOK} {} {}", vbs_path.display(), msg).truecolor(255, 125, 0);
                        eprintln!("{}", warning)?;
                    }
                }
            }
            Ok(ExitCode::SUCCESS)
        }
        Some(("new", sub_matches)) => {
            let path = {
                let this = sub_matches.get_one::<String>("VPXPATH").map(|v| v.as_str());
                match this {
                    Some(x) => x,
                    None => unreachable!("VPXPATH is required"),
                }
            };

            let expanded_path = shellexpand::tilde(path);
            println!("creating new vpx file at {}", expanded_path)?;
            new(expanded_path.as_ref())?;
            Ok(ExitCode::SUCCESS)
        }
        Some((CMD_CONFIG, sub_matches)) => match sub_matches.subcommand() {
            Some((CMD_CONFIG_SETUP, _)) => match config::setup_config() {
                Ok(SetupConfigResult::Configured(config_path)) => {
                    println!("Created config file {}", config_path.display())?;
                    Ok(ExitCode::SUCCESS)
                }
                Ok(SetupConfigResult::Existing(config_path)) => {
                    println!(
                        "Config file already exists at \"{}\"",
                        config_path.display()
                    )?;
                    Ok(ExitCode::SUCCESS)
                }
                Err(e) => {
                    eprintln!("Failed to create config file: {}", e)?;
                    Ok(ExitCode::FAILURE)
                }
            },
            Some((CMD_CONFIG_PATH, _)) => match config::config_path() {
                Some(config_path) => {
                    println!("{}", config_path.display())?;
                    Ok(ExitCode::SUCCESS)
                }
                None => {
                    eprintln!("No config file found")?;
                    Ok(ExitCode::FAILURE)
                }
            },
            Some((CMD_CONFIG_SHOW, _)) => match config::config_path() {
                Some(config_path) => {
                    let mut file = File::open(config_path).unwrap();
                    let mut text = String::new();
                    file.read_to_string(&mut text).unwrap();
                    println!("{}", text)?;
                    Ok(ExitCode::SUCCESS)
                }
                None => {
                    eprintln!("No config file found")?;
                    Ok(ExitCode::FAILURE)
                }
            },
            Some((CMD_CONFIG_CLEAR, _)) => match config::clear_config() {
                Ok(Some(config_path)) => {
                    println!("Cleared config file {}", config_path.display())?;
                    Ok(ExitCode::SUCCESS)
                }
                Ok(None) => {
                    println!("No config file found")?;
                    Ok(ExitCode::SUCCESS)
                }
                Err(e) => fail_with_error("Failed to clear config file: {}", e),
            },
            Some((CMD_CONFIG_EDIT, _)) => match config::config_path() {
                Some(config_path) => {
                    let loaded_config = config::load_config()?;
                    let config = loaded_config.as_ref().map(|c| &c.1);
                    open_editor(config_path, config)?;
                    Ok(ExitCode::SUCCESS)
                }
                None => fail("No config file found"),
            },
            _ => unreachable!(),
        },
        Some((CMD_IMAGES, sub_matches)) => match sub_matches.subcommand() {
            Some((CMD_IMAGES_WEBP, sub_matches)) => {
                let path = sub_matches
                    .get_one::<String>("VPXPATH")
                    .map(|s| s.as_str())
                    .unwrap_or_default();
                let expanded_path = expand_path_exists(path)?;
                let mut vpx_file = vpx::open_rw(&expanded_path)?;
                let images = vpx_file.images_to_webp()?;
                if !images.is_empty() {
                    for image in images.iter() {
                        println!(
                            "Updated {} from {} to {}",
                            image.name, image.old_extension, image.new_extension
                        )?;
                    }
                    println!("Compacting vpx file")?;
                    vpx::compact(&expanded_path)?;
                } else {
                    println!("No images to update")?;
                }
                Ok(ExitCode::SUCCESS)
            }
            _ => unreachable!(),
        },
        Some((CMD_GAMEDATA, sub_matches)) => match sub_matches.subcommand() {
            Some((CMD_GAMEDATA_SHOW, sub_matches)) => {
                let path = sub_matches
                    .get_one::<String>("VPXPATH")
                    .map(|s| s.as_str())
                    .unwrap_or_default();
                let expanded_path = expand_path_exists(path)?;
                let mut vpx_file = vpx::open(expanded_path)?;
                let game_data = vpx_file.read_gamedata()?;
                let json = game_data_to_json(&game_data);
                let pretty = serde_json::to_string_pretty(&json)?;
                println!("{}", pretty)?;
                Ok(ExitCode::SUCCESS)
            }
            _ => unreachable!(),
        },
        _ => unreachable!(), // If all subcommands are defined above, anything else is unreachable!()
    }
}

fn build_command() -> Command {
    // to allow for non-static strings in clap
    // I had to enable the "string" module
    // is this considered a bad idea?
    Command::new("vpxtool")
        .version(GIT_VERSION)
        .author("Francis DB")
        .about("Extracts and assembles vpx files")
        .arg_required_else_help(true)
        .before_help(format!("Vpxtool {GIT_VERSION}"))
        .subcommand(
            Command::new(CMD_INFO)
                .subcommand_required(true)
                .about("Vpx table info related commands")
                .subcommand(
                    Command::new(CMD_INFO_SHOW)
                        .about("Show information for a vpx file")
                        .arg(
                            arg!(<VPXPATH> "The path to the vpx file")
                                .required(true),
                        ),
                )
                .subcommand(
                    Command::new(CMD_INFO_EXTRACT)
                        .about("Extract information from a vpx file")
                        .arg(
                            arg!(<VPXPATH> "The path to the vpx file")
                                .required(true),
                        ),
                )
                .subcommand(
                    Command::new(CMD_INFO_IMPORT)
                        .about("Import information into a vpx file")
                        .arg(
                            arg!(<VPXPATH> "The path to the vpx file")
                                .required(true),
                        ),
                )
                .subcommand(
                    Command::new(CMD_INFO_EDIT)
                        .about("Edit information for a vpx file")
                        .long_about("Extracts the information from the vpx file into a json file, and opens it in the default editor.")
                        .arg(
                            arg!(<VPXPATH> "The path to the vpx file")
                                .required(true),
                        ),
                )
                .subcommand(
                    Command::new(CMD_INFO_DIFF)
                        .about("Prints out a diff between the info in the vpx and the sidecar json")
                        .arg(
                            arg!(<VPXPATH> "The path to the vpx file")
                                .required(true),
                        ),
                ),
        )
        .subcommand(
            Command::new(CMD_DIFF)
                .about("Prints out a diff between the vbs in the vpx and the sidecar vbs")
                .arg(arg!(<VPXPATH> "The path to the vpx file").required(true))
        )
        .subcommand(
            Command::new(CMD_FRONTEND)
                .about("Text based frontend for launching vpx files")
                .arg(
                    Arg::new("RECURSIVE")
                        .short('r')
                        .long("recursive")
                        .num_args(0)
                        .help("Recursively index subdirectories")
                        .default_value("true"),
                )
        )
        .subcommand(
            Command::new(CMD_SIMPLE_FRONTEND)
                .about("Simple text based frontend for launching vpx files")
                .arg(
                    Arg::new("RECURSIVE")
                        .short('r')
                        .long("recursive")
                        .num_args(0)
                        .help("Recursively index subdirectories")
                        .default_value("true"),
                )
        )
        .subcommand(
            Command::new(CMD_GUI_FRONTEND)
                .about("Gui Frontend test")
                .arg(
                    Arg::new("RECURSIVE")
                        .short('r')
                        .long("recursive")
                        .num_args(0)
                        .help("Recursivly index subdirectories")
                        .default_value("true"),
                 )
        )
        .subcommand(
            Command::new("index")
                .about("Indexes a directory of vpx files")
                .arg(
                    Arg::new("RECURSIVE")
                        .short('r')
                        .long("recursive")
                        .num_args(0)
                        .help("Recursively index subdirectories")
                        .default_value("true"),
                )
                .arg(
                    arg!(<VPXROOTPATH> "The path to the root directory of vpx files. Defaults to what is set up in the config file.")
                        .required(false)
                ),
        )
        .subcommand(
            Command::new(CMD_SCRIPT)
                .subcommand_required(true)
                .about("Vpx script code related commands")
                .subcommand(
                    Command::new(CMD_SCRIPT_SHOW)
                        .about("Show a vpx script")
                        .arg(
                            arg!(<VPXPATH> "The path to the vpx file")
                                .required(true),
                        ),
                )
                .subcommand(
                    Command::new(CMD_SCRIPT_EXTRACT)
                        .about("Extract the table vpx script")
                        .arg(
                            arg!(<VPXPATH> "The path to the vpx file")
                                .required(true),
                        ),
                )
                .subcommand(
                    Command::new(CMD_SCRIPT_IMPORT)
                        .about("Import the table vpx script")
                        .arg(
                            arg!(<VPXPATH> "The path to the vpx file")
                                .required(true),
                        ),
                )
                .subcommand(
                    Command::new(CMD_SCRIPT_EDIT)
                        .about("Edit the table vpx script")
                        .arg(
                            arg!(<VPXPATH> "The path to the vpx file")
                                .required(true),
                        ),
                )
                .subcommand(
                    Command::new(CMD_SCRIPT_DIFF)
                        .about("Prints out a diff between the script in the vpx and the sidecar vbs")
                        .arg(
                            arg!(<VPXPATH> "The path to the vpx file")
                                .required(true),
                        ),
                )
                .subcommand(
                    Command::new(CMD_SCRIPT_PATCH)
                        .about("Patch the table vpx script for typical standalone issues")
                        .arg(
                            arg!(<VPXPATH> "The path to the vpx file")
                                .required(true),
                        ),
                ),
        )
        .subcommand(
            Command::new("ls")
                .about("Show a vpx file content")
                .arg(
                    arg!(<VPXPATH> "The path to the vpx file")
                        .required(true),
                ),
        )
        .subcommand(
            Command::new(CMD_EXTRACT)
                .about("Extracts a vpx file")
                .arg(
                    Arg::new("FORCE")
                        .short('f')
                        .long("force")
                        .num_args(0)
                        .help("Do not ask for confirmation before overwriting existing files"),
                )
                .arg(
                    arg!(<VPXPATH> "The path(s) to the vpx file(s)")
                        .required(true)
                        .num_args(1..),
                ),
        )
        .subcommand(
            Command::new(CMD_EXTRACT_VBS)
                .about("Extracts the vbs from a vpx file next to it")
                .arg(
                    Arg::new("OVERWRITE")
                        .short('o')
                        .long("overwrite")
                        .num_args(0)
                        .default_value("false")
                        .help("(Default: false) Will overwrite existing .vbs files if true, will skip the table file if false."),
                )
                .arg(
                    arg!(<VPXPATH> "The path(s) to the vpx file(s)")
                        .required(true)
                        .num_args(1..),
                ),
        )
        .subcommand(
            Command::new(CMD_IMPORT_VBS)
                .about("Imports the vbs next to it into a vpx file")
                .arg(
                    arg!(<VPXPATH> "The path(s) to the vpx file(s)")
                        .required(true)
                        .num_args(1..),
                ),
        )
        .subcommand(
            Command::new("verify")
                .about("Verify the structure of a vpx file")
                .arg(
                    arg!(<VPXPATH> "The path(s) to the vpx file(s)")
                        .required(true)
                        .num_args(1..),
                ),
        )
        .subcommand(
            Command::new(CMD_ASSEMBLE)
                .about("Assembles a vpx file")
                .arg(
                    Arg::new("FORCE")
                        .short('f')
                        .long("force")
                        .num_args(0)
                        .help("Do not ask for confirmation before overwriting existing files"),
                )
                .arg(arg!(<DIRPATH> "The path to the extracted vpx structure").required(true))
                .arg(arg!([VPXPATH] "Optional path of the VPX file to assemble to. Defaults to <DIRPATH>.vpx.")),
        )
        .subcommand(
            Command::new("new")
                .about("Creates a minimal empty new vpx file")
                .arg(arg!(<VPXPATH> "The path(s) to the vpx file").required(true)),
        )
        .subcommand(
            Command::new(CMD_CONFIG)
                .subcommand_required(true)
                .about("Vpxtool related config file")
                .subcommand(
                    Command::new(CMD_CONFIG_SETUP)
                        .about("Sets up the config file"),
                )
                .subcommand(
                    Command::new(CMD_CONFIG_PATH)
                        .about("Shows the current config file path"),
                )
                .subcommand(
                    Command::new(CMD_CONFIG_CLEAR)
                        .about("Clears the current config file"),
                )
                .subcommand(
                    Command::new(CMD_CONFIG_SHOW)
                        .about("Shows the contents of the config file"),
                )
                .subcommand(
                    Command::new(CMD_CONFIG_EDIT)
                        .about("Edits the config file using the default editor"),
                )
        )
        .subcommand(
            Command::new(CMD_IMAGES)
                .subcommand_required(true)
                .about("Vpx image related commands")
                .subcommand(
                    Command::new(CMD_IMAGES_WEBP)
                        .about("Converts lossless (bmp/png) images in a vpx file to webp")
                        .arg(
                            arg!(<VPXPATH> "The path to the vpx file")
                                .required(true),
                        ),
                ),
        )
        .subcommand(
            Command::new(CMD_GAMEDATA)
                .subcommand_required(true)
                .about("Vpx gamedata related commands")
                .subcommand(
                    Command::new(CMD_GAMEDATA_SHOW)
                        .about("Show the gamedata for a vpx file")
                        .arg(
                            arg!(<VPXPATH> "The path to the vpx file")
                                .required(true),
                        ),
                ),
        )
}

fn open_or_fail(vbs_path: &Path, config: Option<&ResolvedConfig>) -> io::Result<ExitCode> {
    match open_editor(vbs_path, config) {
        Ok(_) => Ok(ExitCode::SUCCESS),
        Err(err) => {
            let msg = format!("Unable to open {}", vbs_path.to_string_lossy());
            fail_with_error(msg, err)
        }
    }
}

fn fail_with_error(message: impl Display, err: impl Error) -> io::Result<ExitCode> {
    let warning = format!("{message}: {err}");
    fail(warning)
}

fn fail<M: AsRef<str>>(message: M) -> io::Result<ExitCode> {
    let warning = message.as_ref().red();
    eprintln!("{}", warning)?;
    Ok(ExitCode::FAILURE)
}

fn new(vpx_file_path: &str) -> io::Result<()> {
    // TODO check if file exists and prompt to overwrite / add option to force
    vpx::new_minimal_vpx(vpx_file_path)
}

/*fn extract_wheel(expanded_path: &PathBuf) -> io::Result<()> {
    let file = File::open(expanded_path).unwrap();
    let reader = BufReader::new(file);
    match read(reader) {
        Ok(b2s) => {
            println!("DirectB2S file version {}", b2s.version)?;
            let root_dir_path = expanded_path.with_extension("directb2s.extracted");

            let mut root_dir = std::fs::DirBuilder::new();
            root_dir.recursive(true);
            root_dir.create(&root_dir_path).unwrap();

            println!("Writing to {}", root_dir_path.display())?;
            wite_images(b2s, root_dir_path.as_path());
        }
        Err(msg) => {
            println!("Failed to load {}: {}", expanded_path.display(), msg)?;
            exit(1);
        }
    }
    Ok(())
}
*/

fn extract_directb2s(expanded_path: &PathBuf) -> io::Result<()> {
    let file = File::open(expanded_path).unwrap();
    let reader = BufReader::new(file);
    match read(reader) {
        Ok(b2s) => {
            println!("DirectB2S file version {}", b2s.version)?;
            let root_dir_path = expanded_path.with_extension("directb2s.extracted");

            let mut root_dir = std::fs::DirBuilder::new();
            root_dir.recursive(true);
            root_dir.create(&root_dir_path).unwrap();

            println!("Writing to {}", root_dir_path.display())?;
            wite_images(b2s, root_dir_path.as_path());
        }
        Err(msg) => {
            println!("Failed to load {}: {}", expanded_path.display(), msg)?;
            exit(1);
        }
    }
    Ok(())
}

fn wite_images(b2s: vpin::directb2s::DirectB2SData, root_dir_path: &Path) {
    if let Some(backglass_off_image) = b2s.images.backglass_off_image {
        write_base64_to_file(
            root_dir_path,
            None,
            "backglassimage.img".to_string(),
            &backglass_off_image.value,
        );
    }
    if let Some(backglass_on_image) = b2s.images.backglass_on_image {
        write_base64_to_file(
            root_dir_path,
            Some(backglass_on_image.file_name),
            "backglassimage.img".to_string(),
            &backglass_on_image.value,
        );
    }
    if let Some(backglass_image) = b2s.images.backglass_image {
        write_base64_to_file(
            root_dir_path,
            Some(backglass_image.file_name),
            "backglassimage.img".to_string(),
            &backglass_image.value,
        );
    }

    if let Some(dmd_image) = b2s.images.dmd_image {
        write_base64_to_file(
            root_dir_path,
            Some(dmd_image.file_name),
            "dmdimage.img".to_string(),
            &dmd_image.value,
        );
    }
    if let Some(illumination_image) = b2s.images.illumination_image {
        write_base64_to_file(
            root_dir_path,
            None,
            "dmdimage.img".to_string(),
            &illumination_image.value,
        );
    }

    let thumbnail_image = b2s.images.thumbnail_image;
    write_base64_to_file(
        root_dir_path,
        None,
        "thumbnailimage.png".to_string(),
        &thumbnail_image.value,
    );

    for bulb in b2s.illumination.bulb.unwrap_or_default() {
        write_base64_to_file(
            root_dir_path,
            None,
            format!("{}.png", bulb.name).to_string(),
            &bulb.image,
        );
        if let Some(off_image) = bulb.off_image {
            write_base64_to_file(
                root_dir_path,
                None,
                format!("{}_off.png", bulb.name).to_string(),
                &off_image,
            );
        }
    }

    if let Some(reel) = b2s.reels {
        for reels_image in reel.images.image.iter().flatten() {
            write_base64_to_file(
                root_dir_path,
                None,
                format!("{}.png", reels_image.name).to_string(),
                &reels_image.image,
            );
        }
        for illuminated_set in reel.illuminated_images.set.iter().flatten() {
            for reels_image in &illuminated_set.illuminated_image {
                write_base64_to_file(
                    root_dir_path,
                    None,
                    format!("{}.png", reels_image.name).to_string(),
                    &reels_image.image,
                );
            }
        }
    }
}

fn write_base64_to_file(
    root_dir_path: &Path,
    original_file_path: Option<String>,
    default: String,
    base64data_with_cr_lf: &str,
) {
    // TODO bring in the other default here
    let file_name: String =
        os_independent_file_name(original_file_path.unwrap_or(default.clone())).unwrap_or(default);

    let file_path = root_dir_path.join(file_name);

    let mut file = File::create(file_path).unwrap();
    let base64data = strip_cr_lf(base64data_with_cr_lf);

    let decoded_data = base64::engine::general_purpose::STANDARD
        .decode(base64data)
        .unwrap();
    file.write_all(&decoded_data).unwrap();
}

fn strip_cr_lf(s: &str) -> String {
    s.chars().filter(|c| !c.is_ascii_whitespace()).collect()
}

fn os_independent_file_name(file_path: String) -> Option<String> {
    // we can't use path here as this uses the system path encoding
    // we might have to parse windows paths on mac/linux
    if file_path.is_empty() {
        return None;
    }
    file_path.rsplit(['/', '\\']).next().map(|f| f.to_string())
}

<<<<<<< HEAD
pub fn expand_path(path: &str) -> io::Result<PathBuf> {
=======
fn expand_path(path: &str) -> PathBuf {
    shellexpand::tilde(path).to_string().into()
}

fn expand_path_exists(path: &str) -> io::Result<PathBuf> {
>>>>>>> 7d5bf7e1
    // TODO expand all instead of only tilde?
    let expanded_path = shellexpand::tilde(path);
    match metadata(expanded_path.as_ref()) {
        Ok(md) => {
            if !md.is_file() && !md.is_dir() && md.is_symlink() {
                Err(io::Error::new(
                    io::ErrorKind::InvalidInput,
                    format!("{} is not a file", expanded_path),
                ))
            } else {
                Ok(PathBuf::from(expanded_path.to_string()))
            }
        }
        Err(msg) => {
            let warning = format!("Failed to read metadata for {}: {}", expanded_path, msg);
            Err(io::Error::new(io::ErrorKind::InvalidInput, warning))
        }
    }
}

fn info_gather(vpx_file_path: &PathBuf) -> io::Result<String> {
    let mut vpx_file = vpx::open(vpx_file_path)?;
    let version = vpx_file.read_version()?;
    // GameData also has a name field that we might want to display here
    // where is this shown in the UI?
    let table_info = vpx_file.read_tableinfo()?;

    let mut buffer = String::new();

    buffer.push_str(&format!("{:>18} {}\n", "VPX Version:".green(), version));
    buffer.push_str(&format!(
        "{:>18} {}\n",
        "Table Name:".green(),
        table_info.table_name.unwrap_or("[not set]".to_string())
    ));
    buffer.push_str(&format!(
        "{:>18} {}\n",
        "Version:".green(),
        table_info.table_version.unwrap_or("[not set]".to_string())
    ));
    buffer.push_str(&format!(
        "{:>18} {}{}{}\n",
        "Author:".green(),
        Some(table_info.author_name)
            .map(|s| s.unwrap_or("[not set]".to_string()))
            .filter(|s| !s.is_empty())
            .map(|s| format!("{} ", s))
            .unwrap_or_default(),
        Some(table_info.author_email)
            .map(|s| s.unwrap_or("[not set]".to_string()))
            .filter(|s| !s.is_empty())
            .map(|s| format!("{} ", s))
            .unwrap_or_default(),
        Some(table_info.author_website)
            .map(|s| s.unwrap_or("[not set]".to_string()))
            .filter(|s| !s.is_empty())
            .map(|s| format!("{} ", s))
            .unwrap_or_default(),
    ));
    buffer.push_str(&format!(
        "{:>18} {}\n",
        "Save revision:".green(),
        table_info.table_save_rev.unwrap_or("[not set]".to_string())
    ));
    buffer.push_str(&format!(
        "{:>18} {}\n",
        "Save date:".green(),
        table_info
            .table_save_date
            .unwrap_or("[not set]".to_string())
    ));
    buffer.push_str(&format!(
        "{:>18} {}\n",
        "Release Date:".green(),
        table_info.release_date.unwrap_or("[not set]".to_string())
    ));
    buffer.push_str(&format!(
        "{:>18} {}\n",
        "Description:".green(),
        table_info
            .table_description
            .unwrap_or("[not set]".to_string())
    ));
    buffer.push_str(&format!(
        "{:>18} {}\n",
        "Blurb:".green(),
        table_info.table_blurb.unwrap_or("[not set]".to_string())
    ));
    buffer.push_str(&format!(
        "{:>18} {}\n",
        "Rules:".green(),
        table_info.table_rules.unwrap_or("[not set]".to_string())
    ));

    for (prop, value) in &table_info.properties {
        buffer.push_str(&format!("{:>18}: {}\n", prop.green(), value));
    }

    Ok(buffer)
}

fn info_extract(vpx_file_path: &PathBuf) -> io::Result<ExitCode> {
    let info_file_path = vpx_file_path.with_extension("info.json");
    if info_file_path.exists() {
        let confirmed = confirm(
            format!("File \"{}\" already exists", info_file_path.display()),
            "Do you want to overwrite the existing file?".to_string(),
        )?;
        if !confirmed {
            println!("Aborted")?;
            return Ok(ExitCode::SUCCESS);
        }
    }
    write_info_json(vpx_file_path, &info_file_path)?;
    println!("Extracted table info to {}", info_file_path.display())?;
    Ok(ExitCode::SUCCESS)
}

fn write_info_json(vpx_file_path: &PathBuf, info_file_path: &PathBuf) -> io::Result<()> {
    let mut vpx_file = vpx::open(vpx_file_path)?;
    let table_info = vpx_file.read_tableinfo()?;
    let custom_info_tags = vpx_file.read_custominfotags()?;
    let table_info_json = info_to_json(&table_info, &custom_info_tags);
    let info_file = File::create(info_file_path)?;
    serde_json::to_writer_pretty(info_file, &table_info_json)?;
    Ok(())
}

fn info_edit(vpx_file_path: &PathBuf, config: Option<&ResolvedConfig>) -> io::Result<PathBuf> {
    let info_file_path = vpx_file_path.with_extension("info.json");
    if !info_file_path.exists() {
        write_info_json(vpx_file_path, &info_file_path)?;
    }
    open_editor(&info_file_path, config)?;
    Ok(info_file_path)
}

fn open_editor<P: AsRef<Path>>(file_to_edit: P, config: Option<&ResolvedConfig>) -> io::Result<()> {
    match config.iter().flat_map(|c| c.editor.clone()).next() {
        Some(editor) => open_configured_editor(&file_to_edit, &editor),
        None => edit::edit_file(file_to_edit),
    }
}

fn open_configured_editor<P: AsRef<Path>>(file_to_edit: &P, editor: &String) -> io::Result<()> {
    let mut command = std::process::Command::new(editor);
    command.arg(file_to_edit.as_ref());
    command.stdout(std::process::Stdio::inherit());
    command.stderr(std::process::Stdio::inherit());
    match command.status() {
        Ok(status) => {
            if status.success() {
                Ok(())
            } else {
                let warning = format!("Failed to open editor {}: {}", editor, status);
                Err(io::Error::new(io::ErrorKind::Other, warning))
            }
        }
        Err(e) => {
            let warning = format!("Failed to open editor {}: {}", &editor, e);
            Err(io::Error::new(io::ErrorKind::Other, warning))
        }
    }
}

fn info_import(_vpx_file_path: &Path) -> io::Result<ExitCode> {
    // let info_file_path = vpx_file_path.with_extension("info.json");
    // if !info_file_path.exists() {
    //     let warning = format!("File \"{}\" does not exist", info_file_path.display());
    //     return Err(io::Error::new(io::ErrorKind::NotFound, warning));
    // }
    // let mut info_file = File::open(&info_file_path)?;
    // let json = serde_json::from_reader(&mut info_file).map_err(|e| {
    //     io::Error::new(
    //         io::ErrorKind::Other,
    //         format!(
    //             "Failed to parse/read json {}: {}",
    //             info_file_path.display(),
    //             e
    //         ),
    //     )
    // })?;

    // let (table_info, custom_info_tags) = json_to_info(json, None)?;
    // let mut vpx_file = vpx::open(vpx_file_path)?;
    // vpx_file.write_custominfotags(&custom_info_tags)?;
    // vpx_file.write_tableinfo(&table_info)?;
    // println!("Imported table info from {}", info_file_path.display())?;
    // Ok(ExitCode::SUCCESS)
    fail("Not yet implemented")
}

pub fn ls(vpx_file_path: &Path) -> io::Result<()> {
    expanded::extract_directory_list(vpx_file_path)
        .iter()
        .try_for_each(|file_path| println!("{}", file_path))
}

pub fn confirm(msg: String, yes_no_question: String) -> io::Result<bool> {
    // TODO do we need to check for terminal here?
    //   let use_color = stdout().is_terminal();
    let warning = msg.truecolor(255, 125, 0);
    println!("{}", warning)?;
    println!("{} (y/n)", yes_no_question)?;
    let mut input = String::new();
    io::stdin().read_line(&mut input)?;
    Ok(input.trim() == "y")
}

pub fn extract(vpx_file_path: &Path, yes: bool) -> io::Result<ExitCode> {
    let root_dir_path_str = vpx_file_path.with_extension("");
    let root_dir_path = Path::new(&root_dir_path_str);

    // ask for confirmation if the directory exists
    if root_dir_path.exists() && !yes {
        let confirmed = confirm(
            format!("Directory \"{}\" already exists", root_dir_path.display()),
            "Do you want to remove the existing directory?".to_string(),
        )?;
        if !confirmed {
            println!("Aborted")?;
            return Ok(ExitCode::SUCCESS);
        }
    }
    if root_dir_path.exists() {
        std::fs::remove_dir_all(root_dir_path)?;
    }
    let mut root_dir = std::fs::DirBuilder::new();
    root_dir.recursive(true);
    root_dir.create(root_dir_path)?;
    let result = {
        let vpx = vpx::read(&vpx_file_path.to_path_buf())?;
        expanded::write(&vpx, &root_dir_path)
    };
    match result {
        Ok(_) => {
            println!("Successfully extracted to \"{}\"", root_dir_path.display())?;
            Ok(ExitCode::SUCCESS)
        }
        Err(e) => fail(format!("Failed to extract: {}", e)),
    }
}

pub fn info_diff<P: AsRef<Path>>(vpx_file_path: P) -> io::Result<String> {
    let expanded_vpx_path = expand_path_exists(vpx_file_path.as_ref().to_str().unwrap())?;
    let info_file_path = expanded_vpx_path.with_extension("info.json");
    let original_info_path = vpx_file_path.as_ref().with_extension("info.original.tmp");
    if info_file_path.exists() {
        write_info_json(&expanded_vpx_path, &original_info_path)?;
        let diff_color = if colored::control::SHOULD_COLORIZE.should_colorize() {
            DiffColor::Always
        } else {
            DiffColor::Never
        };
        let output = run_diff(&original_info_path, &info_file_path, diff_color)?;
        if original_info_path.exists() {
            std::fs::remove_file(original_info_path)?;
        }
        Ok(String::from_utf8_lossy(&output).to_string())
    } else {
        let msg = format!("No sidecar info file found: {}", info_file_path.display());
        Err(io::Error::new(io::ErrorKind::NotFound, msg))
    }
}

pub fn script_diff<P: AsRef<Path>>(vpx_file_path: P) -> io::Result<String> {
    // set extension for PathBuf
    let vbs_path = vpx_file_path.as_ref().with_extension("vbs");
    let original_vbs_path = vpx_file_path.as_ref().with_extension("vbs.original.tmp");

    if vbs_path.exists() {
        match vpx::open(&vpx_file_path) {
            Ok(mut vpx_file) => {
                let gamedata = vpx_file.read_gamedata()?;
                let script = gamedata.code;
                std::fs::write(&original_vbs_path, script.string)?;
                let diff_color = if colored::control::SHOULD_COLORIZE.should_colorize() {
                    DiffColor::Always
                } else {
                    DiffColor::Never
                };
                let output = run_diff(&original_vbs_path, &vbs_path, diff_color)?;

                if original_vbs_path.exists() {
                    std::fs::remove_file(original_vbs_path)?;
                }
                Ok(String::from_utf8_lossy(&output).to_string())
            }
            Err(e) => {
                let msg = format!(
                    "Not a valid vpx file {}: {}",
                    vpx_file_path.as_ref().display(),
                    e
                );
                Err(io::Error::new(io::ErrorKind::InvalidData, msg))
            }
        }
    } else {
        // wrap the error
        let msg = format!("No sidecar vbs file found: {}", vbs_path.display());
        Err(io::Error::new(io::ErrorKind::NotFound, msg))
    }
}

pub enum DiffColor {
    Always,
    Never,
}

impl DiffColor {
    // to color arg
    fn to_diff_arg(&self) -> String {
        match self {
            DiffColor::Always => String::from("always"),
            DiffColor::Never => String::from("never"),
        }
    }
}

pub fn run_diff(
    original_vbs_path: &Path,
    vbs_path: &Path,
    color: DiffColor,
) -> Result<Vec<u8>, io::Error> {
    let parent = vbs_path
        .parent()
        //.and_then(|f| f.parent())
        .unwrap_or(Path::new("."));
    let original_vbs_filename = original_vbs_path
        .file_name()
        .unwrap_or(original_vbs_path.as_os_str());
    let vbs_filename = vbs_path.file_name().unwrap_or(vbs_path.as_os_str());
    std::process::Command::new("diff")
        .current_dir(parent)
        .arg("-u")
        .arg("-w")
        .arg(format!("--color={}", color.to_diff_arg()))
        .arg(original_vbs_filename)
        .arg(vbs_filename)
        .output()
        .map(|o| o.stdout)
}

#[cfg(test)]
mod tests {
    use super::*;

    #[test]
    fn test_os_independent_file_name_windows() {
        let file_path = "C:\\Users\\user\\Desktop\\file.txt";
        let result = os_independent_file_name(file_path.to_string());
        assert_eq!(result, Some("file.txt".to_string()));
    }

    #[test]
    fn test_os_independent_file_unix() {
        let file_path = "/users/joe/file.txt";
        let result = os_independent_file_name(file_path.to_string());
        assert_eq!(result, Some("file.txt".to_string()));
    }

    #[test]
    fn test_os_independent_file_name_no_extension() {
        let file_path = "C:\\Users\\user\\Desktop\\file";
        let result = os_independent_file_name(file_path.to_string());
        assert_eq!(result, Some("file".to_string()));
    }

    #[test]
    fn test_os_independent_file_name_no_path() {
        let file_path = "file.txt";
        let result = os_independent_file_name(file_path.to_string());
        assert_eq!(result, Some("file.txt".to_string()));
    }

    #[test]
    fn test_os_independent_file_name_no_path_no_extension() {
        let file_path = "file";
        let result = os_independent_file_name(file_path.to_string());
        assert_eq!(result, Some("file".to_string()));
    }

    #[test]
    fn test_os_independent_file_name_empty() {
        let file_path = "";
        let result = os_independent_file_name(file_path.to_string());
        assert_eq!(result, None);
    }
}<|MERGE_RESOLUTION|>--- conflicted
+++ resolved
@@ -995,7 +995,7 @@
                 ),
         )
         .subcommand(
-            Command::new(CMD_ASSEMBLE)
+            Command::new(CMD_ASSEMBLE)            
                 .about("Assembles a vpx file")
                 .arg(
                     Arg::new("FORCE")
@@ -1262,15 +1262,11 @@
     file_path.rsplit(['/', '\\']).next().map(|f| f.to_string())
 }
 
-<<<<<<< HEAD
-pub fn expand_path(path: &str) -> io::Result<PathBuf> {
-=======
 fn expand_path(path: &str) -> PathBuf {
     shellexpand::tilde(path).to_string().into()
 }
 
 fn expand_path_exists(path: &str) -> io::Result<PathBuf> {
->>>>>>> 7d5bf7e1
     // TODO expand all instead of only tilde?
     let expanded_path = shellexpand::tilde(path);
     match metadata(expanded_path.as_ref()) {
