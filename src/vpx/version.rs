use std::{
    cmp,
    fmt::Display,
<<<<<<< HEAD
    io::{self, Read, Seek, Write},
=======
    io::{Read, Seek, Write, self},
>>>>>>> 9add07ec
    path::{Path, MAIN_SEPARATOR_STR},
};

use byteorder::{LittleEndian, ReadBytesExt, WriteBytesExt};
use cfb::CompoundFile;

#[derive(Debug, Clone, PartialEq)]
pub struct Version(u32);
impl Version {
    pub fn new(version: u32) -> Self {
        Version(version)
    }

    pub fn u32(&self) -> u32 {
        self.0
    }

    fn version_float(&self) -> f32 {
        (self.0 as f32) / 100f32
    }
}
impl Display for Version {
    fn fmt(&self, f: &mut std::fmt::Formatter<'_>) -> std::fmt::Result {
        let version_float = self.version_float();
        write!(f, "{}", version_float)
    }
}
impl From<Version> for u32 {
    fn from(val: Version) -> Self {
        val.0
    }
}
impl cmp::PartialOrd for Version {
    fn partial_cmp(&self, other: &Self) -> Option<cmp::Ordering> {
        self.0.partial_cmp(&other.0)
    }
}

// Read version
// https://github.com/vbousquet/vpx_lightmapper/blob/331a8576bb7b86668a023b304e7dd04261487106/addons/vpx_lightmapper/vlm_import.py#L328
pub fn read_version<F: Read + Seek>(comp: &mut CompoundFile<F>) -> io::Result<Version> {
<<<<<<< HEAD
=======
    let mut file_version = Vec::new();
>>>>>>> 9add07ec
    let version_path = Path::new(MAIN_SEPARATOR_STR)
        .join("GameStg")
        .join("Version");
    let mut stream = comp.open_stream(version_path)?;
    let version = stream.read_u32::<LittleEndian>()?;
    Ok(Version(version))
}

pub fn write_version<F: Read + Write + Seek>(
    comp: &mut CompoundFile<F>,
    version: &Version,
) -> std::io::Result<()> {
    // we expect GameStg to exist
    let version_path = Path::new(MAIN_SEPARATOR_STR)
        .join("GameStg")
        .join("Version");
    let mut stream = comp.create_stream(version_path)?;
    stream.write_u32::<LittleEndian>(version.0)
}<|MERGE_RESOLUTION|>--- conflicted
+++ resolved
@@ -1,11 +1,7 @@
 use std::{
     cmp,
     fmt::Display,
-<<<<<<< HEAD
-    io::{self, Read, Seek, Write},
-=======
     io::{Read, Seek, Write, self},
->>>>>>> 9add07ec
     path::{Path, MAIN_SEPARATOR_STR},
 };
 
@@ -47,10 +43,6 @@
 // Read version
 // https://github.com/vbousquet/vpx_lightmapper/blob/331a8576bb7b86668a023b304e7dd04261487106/addons/vpx_lightmapper/vlm_import.py#L328
 pub fn read_version<F: Read + Seek>(comp: &mut CompoundFile<F>) -> io::Result<Version> {
-<<<<<<< HEAD
-=======
-    let mut file_version = Vec::new();
->>>>>>> 9add07ec
     let version_path = Path::new(MAIN_SEPARATOR_STR)
         .join("GameStg")
         .join("Version");
