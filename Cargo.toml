--- conflicted
+++ resolved
@@ -17,33 +17,22 @@
 [dependencies]
 base64 = "0.22.1"
 #see https://github.com/chronotope/chrono/issues/602#issuecomment-1242149249
-<<<<<<< HEAD
-chrono = { version = "0.4.38", default-features = false, features = ["clock"] }
-clap = { version = "4.5.23", features = ["derive", "string"] }
-colored = "2.1.0"
-=======
 chrono = { version = "0.4.39", default-features = false, features = ["clock"] }
 clap = { version = "4.5.23", features = ["derive", "string"] }
 colored = "2.2.0"
->>>>>>> e9d92128
 console = "0.15.8"
 dialoguer = { version = "0.11.0", features = ["fuzzy-select"] }
 dirs = "5.0.1"
 image = { version = "0.25", default-features= true, features = ["jpeg", "png"] }
 git-version = "0.3.9"
 indicatif = "0.17.9"
-<<<<<<< HEAD
 jojodiff = "0.1.2"
 log = "0.4.22"
 logging_timer = "1.1.1"
 pretty_env_logger = "0.5.0"
-quick-xml = { version = "0.37.0", features = ["serialize"] }
+quick-xml = { version = "0.37.1", features = ["serialize"] }
 serde = { version = "1.0.215", features = ["derive"] }
-serde_json = { version = "1.0.132", features = ["preserve_order"] }
-=======
-serde = { version = "1.0.216", features = ["derive"] }
 serde_json = { version = "1.0.133", features = ["preserve_order"] }
->>>>>>> e9d92128
 shellexpand = "3.1.0"
 walkdir = "2.5.0"
 wild = "2.2.1"
@@ -52,8 +41,7 @@
 is_executable = "1.0.4"
 imagesize = "0.13.0"
 regex = { version = "1.11.1", features = [] }
-<<<<<<< HEAD
-vpin = { version = "0.17.0" }
+vpin = { version = "0.17.2" }
 rust-ini = "0.21.1"
 edit = "0.1.5"
 bevy = "0.15.0"
@@ -63,20 +51,11 @@
 eframe =  "0.29.1" 
 egui_extras = { version = "0.29.1", features = ["image"] }
 crossbeam-channel = "0.5.13"
+pinmame-nvram = "0.3.3"
 
 [dev-dependencies]
 pretty_assertions = "1.4.1"
 rand = "0.8.5"
-=======
-vpin = { version = "0.17.2" }
-rust-ini = "0.21.1"
-edit = "0.1.5"
-jojodiff = "0.1.2"
-pinmame-nvram = "0.3.3"
-
-[dev-dependencies]
-pretty_assertions = "1.4.1"
->>>>>>> e9d92128
 testdir = "0.9.3"
 
 [profile.test]
