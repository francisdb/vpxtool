[package]
name = "vpxtool"
version = "0.1.0"
edition = "2021"
rust-version = "1.71.1"


[lib]
path = "src/lib.rs"

[[bin]]
path = "src/main.rs"
name = "vpxtool"

# See more keys and their definitions at https://doc.rust-lang.org/cargo/reference/manifest.html

[dependencies]
base64 = "0.22.1"
#see https://github.com/chronotope/chrono/issues/602#issuecomment-1242149249
chrono = { version = "0.4.38", default-features = false, features = ["clock"] }
clap = { version = "4.5.20", features = ["derive", "string"] }
colored = "2.1.0"
console = "0.15.8"
dialoguer = { version = "0.11.0", features = ["fuzzy-select"] }
dirs = "5.0.1"
image = { version = "0.25", features = ["jpeg", "png"] }
git-version = "0.3.9"
indicatif = "0.17.8"
log = "0.4.22"
logging_timer = "1.1.1"
pretty_env_logger = "0.5.0"
quick-xml = { version = "0.37.0", features = ["serialize"] }
serde = { version = "1.0.213", features = ["derive"] }
serde_json = { version = "1.0.132", features = ["preserve_order"] }
shellexpand = "3.1.0"
walkdir = "2.5.0"
wild = "2.2.1"
figment = { version = "0.10", features = ["toml", "env"] }
toml = "0.8.19"
is_executable = "1.0.4"
<<<<<<< HEAD
imagesize = "0.13.0"
regex = { version = "1.11.0", features = [] }
=======
regex = { version = "1.11.1", features = [] }
>>>>>>> 9c8f8857
vpin = { version = "0.15.6" }
rust-ini = "0.21.1"
edit = "0.1.5"
bevy = "0.14.2"
bevy_asset = "0.14.2"
bevy_asset_loader = "0.21.0"
bevy_egui = "0.30"

[dev-dependencies]
pretty_assertions = "1.4.1"
rand = "0.8.5"
testdir = "0.9.1"

[profile.test]
# level 0 is very slow for writing to compound files
# see https://github.com/mdsteele/rust-cfb/issues/42
opt-level = 1<|MERGE_RESOLUTION|>--- conflicted
+++ resolved
@@ -38,12 +38,8 @@
 figment = { version = "0.10", features = ["toml", "env"] }
 toml = "0.8.19"
 is_executable = "1.0.4"
-<<<<<<< HEAD
 imagesize = "0.13.0"
-regex = { version = "1.11.0", features = [] }
-=======
 regex = { version = "1.11.1", features = [] }
->>>>>>> 9c8f8857
 vpin = { version = "0.15.6" }
 rust-ini = "0.21.1"
 edit = "0.1.5"
